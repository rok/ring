--- conflicted
+++ resolved
@@ -196,17 +196,6 @@
 .long	0x61707865,0x3320646e,0x79622d32,0x6b206574	@ endian-neutral
 .Lone:
 .long	1,0,0,0
-<<<<<<< HEAD
-#if __ARM_MAX_ARCH__>=7
-.extern OPENSSL_armcap_P
-.hidden OPENSSL_armcap_P
-.LOPENSSL_armcap:
-.word   OPENSSL_armcap_P-.Lsigma
-#else
-.word	-1
-#endif
-=======
->>>>>>> b3cda5cf
 
 .globl	ChaCha20_ctr32_nohw
 .type	ChaCha20_ctr32_nohw,%function
@@ -1130,11 +1119,7 @@
 	vldmia		sp,{d8-d15}
 	add		sp,sp,#4*(16+3)
 	ldmia		sp!,{r4-r11,pc}
-<<<<<<< HEAD
-.size	ChaCha20_neon,.-ChaCha20_neon
-=======
 .size	ChaCha20_ctr32_neon,.-ChaCha20_ctr32_neon
->>>>>>> b3cda5cf
 #endif
 ___
 }}}
