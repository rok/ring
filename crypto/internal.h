--- conflicted
+++ resolved
@@ -329,26 +329,20 @@
 static inline void constant_time_conditional_memxor(void *dst, const void *src,
                                                     size_t n,
                                                     const crypto_word_t mask) {
-<<<<<<< HEAD
   debug_assert_nonsecret(!buffers_alias(dst, n, src, n));
   aliasing_uint8_t *out = dst;
   const aliasing_uint8_t *in = src;
-=======
-  assert(!buffers_alias(dst, n, src, n));
-  uint8_t *out = (uint8_t *)dst;
-  const uint8_t *in = (const uint8_t *)src;
 #if defined(__GNUC__) && !defined(__clang__)
   // gcc 13.2.0 doesn't automatically vectorize this loop regardless of barrier
-  typedef uint8_t v32u8 __attribute__((vector_size(32), aligned(1), may_alias));
+  typedef aliasing_uint8_t v32u8 __attribute__((vector_size(32), aligned(1), may_alias));
   size_t n_vec = n&~(size_t)31;
-  v32u8 masks = ((uint8_t)mask-(v32u8){}); // broadcast
+  v32u8 masks = ((aliasing_uint8_t)mask-(v32u8){}); // broadcast
   for (size_t i = 0; i < n_vec; i += 32) {
-    *(v32u8*)&out[i] ^= masks & *(v32u8*)&in[i];
+    *(v32u8*)&out[i] ^= masks & *(v32u8 const*)&in[i];
   }
   out += n_vec;
   n -= n_vec;
 #endif
->>>>>>> 9b3ef1b3
   for (size_t i = 0; i < n; i++) {
     out[i] ^= value_barrier_w(mask) & in[i];
   }
