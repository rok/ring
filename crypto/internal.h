/* Copyright (C) 1995-1998 Eric Young (eay@cryptsoft.com)
 * All rights reserved.
 *
 * This package is an SSL implementation written
 * by Eric Young (eay@cryptsoft.com).
 * The implementation was written so as to conform with Netscapes SSL.
 *
 * This library is free for commercial and non-commercial use as long as
 * the following conditions are aheared to.  The following conditions
 * apply to all code found in this distribution, be it the RC4, RSA,
 * lhash, DES, etc., code; not just the SSL code.  The SSL documentation
 * included with this distribution is covered by the same copyright terms
 * except that the holder is Tim Hudson (tjh@cryptsoft.com).
 *
 * Copyright remains Eric Young's, and as such any Copyright notices in
 * the code are not to be removed.
 * If this package is used in a product, Eric Young should be given attribution
 * as the author of the parts of the library used.
 * This can be in the form of a textual message at program startup or
 * in documentation (online or textual) provided with the package.
 *
 * Redistribution and use in source and binary forms, with or without
 * modification, are permitted provided that the following conditions
 * are met:
 * 1. Redistributions of source code must retain the copyright
 *    notice, this list of conditions and the following disclaimer.
 * 2. Redistributions in binary form must reproduce the above copyright
 *    notice, this list of conditions and the following disclaimer in the
 *    documentation and/or other materials provided with the distribution.
 * 3. All advertising materials mentioning features or use of this software
 *    must display the following acknowledgement:
 *    "This product includes cryptographic software written by
 *     Eric Young (eay@cryptsoft.com)"
 *    The word 'cryptographic' can be left out if the rouines from the library
 *    being used are not cryptographic related :-).
 * 4. If you include any Windows specific code (or a derivative thereof) from
 *    the apps directory (application code) you must include an acknowledgement:
 *    "This product includes software written by Tim Hudson (tjh@cryptsoft.com)"
 *
 * THIS SOFTWARE IS PROVIDED BY ERIC YOUNG ``AS IS'' AND
 * ANY EXPRESS OR IMPLIED WARRANTIES, INCLUDING, BUT NOT LIMITED TO, THE
 * IMPLIED WARRANTIES OF MERCHANTABILITY AND FITNESS FOR A PARTICULAR PURPOSE
 * ARE DISCLAIMED.  IN NO EVENT SHALL THE AUTHOR OR CONTRIBUTORS BE LIABLE
 * FOR ANY DIRECT, INDIRECT, INCIDENTAL, SPECIAL, EXEMPLARY, OR CONSEQUENTIAL
 * DAMAGES (INCLUDING, BUT NOT LIMITED TO, PROCUREMENT OF SUBSTITUTE GOODS
 * OR SERVICES; LOSS OF USE, DATA, OR PROFITS; OR BUSINESS INTERRUPTION)
 * HOWEVER CAUSED AND ON ANY THEORY OF LIABILITY, WHETHER IN CONTRACT, STRICT
 * LIABILITY, OR TORT (INCLUDING NEGLIGENCE OR OTHERWISE) ARISING IN ANY WAY
 * OUT OF THE USE OF THIS SOFTWARE, EVEN IF ADVISED OF THE POSSIBILITY OF
 * SUCH DAMAGE.
 *
 * The licence and distribution terms for any publically available version or
 * derivative of this code cannot be changed.  i.e. this code cannot simply be
 * copied and put under another distribution licence
 * [including the GNU Public Licence.]
 */
/* ====================================================================
 * Copyright (c) 1998-2001 The OpenSSL Project.  All rights reserved.
 *
 * Redistribution and use in source and binary forms, with or without
 * modification, are permitted provided that the following conditions
 * are met:
 *
 * 1. Redistributions of source code must retain the above copyright
 *    notice, this list of conditions and the following disclaimer.
 *
 * 2. Redistributions in binary form must reproduce the above copyright
 *    notice, this list of conditions and the following disclaimer in
 *    the documentation and/or other materials provided with the
 *    distribution.
 *
 * 3. All advertising materials mentioning features or use of this
 *    software must display the following acknowledgment:
 *    "This product includes software developed by the OpenSSL Project
 *    for use in the OpenSSL Toolkit. (http://www.openssl.org/)"
 *
 * 4. The names "OpenSSL Toolkit" and "OpenSSL Project" must not be used to
 *    endorse or promote products derived from this software without
 *    prior written permission. For written permission, please contact
 *    openssl-core@openssl.org.
 *
 * 5. Products derived from this software may not be called "OpenSSL"
 *    nor may "OpenSSL" appear in their names without prior written
 *    permission of the OpenSSL Project.
 *
 * 6. Redistributions of any form whatsoever must retain the following
 *    acknowledgment:
 *    "This product includes software developed by the OpenSSL Project
 *    for use in the OpenSSL Toolkit (http://www.openssl.org/)"
 *
 * THIS SOFTWARE IS PROVIDED BY THE OpenSSL PROJECT ``AS IS'' AND ANY
 * EXPRESSED OR IMPLIED WARRANTIES, INCLUDING, BUT NOT LIMITED TO, THE
 * IMPLIED WARRANTIES OF MERCHANTABILITY AND FITNESS FOR A PARTICULAR
 * PURPOSE ARE DISCLAIMED.  IN NO EVENT SHALL THE OpenSSL PROJECT OR
 * ITS CONTRIBUTORS BE LIABLE FOR ANY DIRECT, INDIRECT, INCIDENTAL,
 * SPECIAL, EXEMPLARY, OR CONSEQUENTIAL DAMAGES (INCLUDING, BUT
 * NOT LIMITED TO, PROCUREMENT OF SUBSTITUTE GOODS OR SERVICES;
 * LOSS OF USE, DATA, OR PROFITS; OR BUSINESS INTERRUPTION)
 * HOWEVER CAUSED AND ON ANY THEORY OF LIABILITY, WHETHER IN CONTRACT,
 * STRICT LIABILITY, OR TORT (INCLUDING NEGLIGENCE OR OTHERWISE)
 * ARISING IN ANY WAY OUT OF THE USE OF THIS SOFTWARE, EVEN IF ADVISED
 * OF THE POSSIBILITY OF SUCH DAMAGE.
 * ====================================================================
 *
 * This product includes cryptographic software written by Eric Young
 * (eay@cryptsoft.com).  This product includes software written by Tim
 * Hudson (tjh@cryptsoft.com). */

#ifndef OPENSSL_HEADER_CRYPTO_INTERNAL_H
#define OPENSSL_HEADER_CRYPTO_INTERNAL_H

#include <ring-core/base.h> // Must be first.

#include "ring-core/check.h"

#if defined(__clang__)
// Don't require prototypes for functions defined in C that are only
// used from Rust.
#pragma GCC diagnostic ignored "-Wmissing-prototypes"
#endif

#if defined(__GNUC__) && \
    (__GNUC__ * 10000 + __GNUC_MINOR__ * 100 + __GNUC_PATCHLEVEL__) < 40800
// |alignas| and |alignof| were added in C11. GCC added support in version 4.8.
// Testing for __STDC_VERSION__/__cplusplus doesn't work because 4.7 already
// reports support for C11.
#define alignas(x) __attribute__ ((aligned (x)))
#elif defined(_MSC_VER) && !defined(__clang__)
#define alignas(x) __declspec(align(x))
#else
#include <stdalign.h>
#endif

// Some C compilers require a useless cast when dealing with arrays for the
// reason explained in
// https://gustedt.wordpress.com/2011/02/12/const-and-arrays/
#if defined(__clang__) || defined(_MSC_VER)
#define RING_CORE_POINTLESS_ARRAY_CONST_CAST(cast)
#else
#define RING_CORE_POINTLESS_ARRAY_CONST_CAST(cast) cast
#endif

#if (!defined(_MSC_VER) || defined(__clang__)) && defined(OPENSSL_64_BIT)
#define BORINGSSL_HAS_UINT128
typedef __int128_t int128_t;
typedef __uint128_t uint128_t;
#endif

// Pointer utility functions.

// buffers_alias returns one if |a| and |b| alias and zero otherwise.
static inline int buffers_alias(const void *a, size_t a_bytes,
                                const void *b, size_t b_bytes) {
  // Cast |a| and |b| to integers. In C, pointer comparisons between unrelated
  // objects are undefined whereas pointer to integer conversions are merely
  // implementation-defined. We assume the implementation defined it in a sane
  // way.
  uintptr_t a_u = (uintptr_t)a;
  uintptr_t b_u = (uintptr_t)b;
  return a_u + a_bytes > b_u && b_u + b_bytes > a_u;
}


// Constant-time utility functions.
//
// The following methods return a bitmask of all ones (0xff...f) for true and 0
// for false. This is useful for choosing a value based on the result of a
// conditional in constant time. For example,
//
// if (a < b) {
//   c = a;
// } else {
//   c = b;
// }
//
// can be written as
//
// crypto_word_t lt = constant_time_lt_w(a, b);
// c = constant_time_select_w(lt, a, b);

// crypto_word_t is the type that most constant-time functions use. Ideally we
// would like it to be |size_t|, but NaCl builds in 64-bit mode with 32-bit
// pointers, which means that |size_t| can be 32 bits when |BN_ULONG| is 64
// bits. Since we want to be able to do constant-time operations on a
// |BN_ULONG|, |crypto_word_t| is defined as an unsigned value with the native
// word length.
#if defined(OPENSSL_64_BIT)
typedef uint64_t crypto_word_t;
#define CRYPTO_WORD_BITS (64u)
#elif defined(OPENSSL_32_BIT)
typedef uint32_t crypto_word_t;
#define CRYPTO_WORD_BITS (32u)
#else
#error "Must define either OPENSSL_32_BIT or OPENSSL_64_BIT"
#endif

#define CONSTTIME_TRUE_W ~((crypto_word_t)0)
#define CONSTTIME_FALSE_W ((crypto_word_t)0)

// value_barrier_w returns |a|, but prevents GCC and Clang from reasoning about
// the returned value. This is used to mitigate compilers undoing constant-time
// code, until we can express our requirements directly in the language.
//
// Note the compiler is aware that |value_barrier_w| has no side effects and
// always has the same output for a given input. This allows it to eliminate
// dead code, move computations across loops, and vectorize.
static inline crypto_word_t value_barrier_w(crypto_word_t a) {
#if defined(__GNUC__) || defined(__clang__)
  __asm__("" : "+r"(a) : /* no inputs */);
#endif
  return a;
}

// value_barrier_u32 behaves like |value_barrier_w| but takes a |uint32_t|.
static inline uint32_t value_barrier_u32(uint32_t a) {
#if defined(__GNUC__) || defined(__clang__)
  __asm__("" : "+r"(a) : /* no inputs */);
#endif
  return a;
}

// value_barrier_u64 behaves like |value_barrier_w| but takes a |uint64_t|.
static inline uint64_t value_barrier_u64(uint64_t a) {
#if defined(__GNUC__) || defined(__clang__)
  __asm__("" : "+r"(a) : /* no inputs */);
#endif
  return a;
}

// |value_barrier_u8| could be defined as above, but compilers other than
// clang seem to still materialize 0x00..00MM instead of reusing 0x??..??MM.

// constant_time_msb_w returns the given value with the MSB copied to all the
// other bits.
static inline crypto_word_t constant_time_msb_w(crypto_word_t a) {
  return 0u - (a >> (sizeof(a) * 8 - 1));
}

// constant_time_is_zero_w returns 0xff..f if a == 0 and 0 otherwise.
static inline crypto_word_t constant_time_is_zero_w(crypto_word_t a) {
  // Here is an SMT-LIB verification of this formula:
  //
  // (define-fun is_zero ((a (_ BitVec 32))) (_ BitVec 32)
  //   (bvand (bvnot a) (bvsub a #x00000001))
  // )
  //
  // (declare-fun a () (_ BitVec 32))
  //
  // (assert (not (= (= #x00000001 (bvlshr (is_zero a) #x0000001f)) (= a #x00000000))))
  // (check-sat)
  // (get-model)
  return constant_time_msb_w(~a & (a - 1));
}

static inline crypto_word_t constant_time_is_nonzero_w(crypto_word_t a) {
  return ~constant_time_is_zero_w(a);
}

// constant_time_eq_w returns 0xff..f if a == b and 0 otherwise.
static inline crypto_word_t constant_time_eq_w(crypto_word_t a,
                                               crypto_word_t b) {
  return constant_time_is_zero_w(a ^ b);
}

// constant_time_select_w returns (mask & a) | (~mask & b). When |mask| is all
// 1s or all 0s (as returned by the methods above), the select methods return
// either |a| (if |mask| is nonzero) or |b| (if |mask| is zero).
static inline crypto_word_t constant_time_select_w(crypto_word_t mask,
                                                   crypto_word_t a,
                                                   crypto_word_t b) {
  // Clang recognizes this pattern as a select. While it usually transforms it
  // to a cmov, it sometimes further transforms it into a branch, which we do
  // not want.
  //
  // Hiding the value of the mask from the compiler evades this transformation.
  mask = value_barrier_w(mask);
  return (mask & a) | (~mask & b);
}

// constant_time_select_8 acts like |constant_time_select| but operates on
// 8-bit values.
static inline uint8_t constant_time_select_8(crypto_word_t mask, uint8_t a,
                                             uint8_t b) {
  // |mask| is a word instead of |uint8_t| to avoid materializing 0x000..0MM
  // Making both |mask| and its value barrier |uint8_t| would allow the compiler
  // to materialize 0x????..?MM instead, but only clang is that clever.
  // However, vectorization of bitwise operations seems to work better on
  // |uint8_t| than a mix of |uint64_t| and |uint8_t|, so |m| is cast to
  // |uint8_t| after the value barrier but before the bitwise operations.
  uint8_t m = value_barrier_w(mask);
  return (m & a) | (~m & b);
}

<<<<<<< HEAD
=======
// constant_time_select_int acts like |constant_time_select| but operates on
// ints.
static inline int constant_time_select_int(crypto_word_t mask, int a, int b) {
  return (int)(constant_time_select_w(mask, (crypto_word_t)(a),
                                      (crypto_word_t)(b)));
}

// constant_time_conditional_memcpy copies |n| bytes from |src| to |dst| if
// |mask| is 0xff..ff and does nothing if |mask| is 0. The |n|-byte memory
// ranges at |dst| and |src| must not overlap, as when calling |memcpy|.
static inline void constant_time_conditional_memcpy(void *dst, const void *src,
                                                    const size_t n,
                                                    const crypto_word_t mask) {
  assert(!buffers_alias(dst, n, src, n));
  uint8_t *out = (uint8_t *)dst;
  const uint8_t *in = (const uint8_t *)src;
  for (size_t i = 0; i < n; i++) {
    out[i] = constant_time_select_8(mask, in[i], out[i]);
  }
}

// constant_time_conditional_memxor xors |n| bytes from |src| to |dst| if
// |mask| is 0xff..ff and does nothing if |mask| is 0. The |n|-byte memory
// ranges at |dst| and |src| must not overlap, as when calling |memcpy|.
static inline void constant_time_conditional_memxor(void *dst, const void *src,
                                                    const size_t n,
                                                    const crypto_word_t mask) {
  assert(!buffers_alias(dst, n, src, n));
  uint8_t *out = (uint8_t *)dst;
  const uint8_t *in = (const uint8_t *)src;
  for (size_t i = 0; i < n; i++) {
    out[i] ^= value_barrier_w(mask) & in[i];
  }
}

>>>>>>> d605df5b
#if defined(BORINGSSL_CONSTANT_TIME_VALIDATION)

// CONSTTIME_SECRET takes a pointer and a number of bytes and marks that region
// of memory as secret. Secret data is tracked as it flows to registers and
// other parts of a memory. If secret data is used as a condition for a branch,
// or as a memory index, it will trigger warnings in valgrind.
#define CONSTTIME_SECRET(ptr, len) VALGRIND_MAKE_MEM_UNDEFINED(ptr, len)

// CONSTTIME_DECLASSIFY takes a pointer and a number of bytes and marks that
// region of memory as public. Public data is not subject to constant-time
// rules.
#define CONSTTIME_DECLASSIFY(ptr, len) VALGRIND_MAKE_MEM_DEFINED(ptr, len)

#else

#define CONSTTIME_SECRET(ptr, len)
#define CONSTTIME_DECLASSIFY(ptr, len)

#endif  // BORINGSSL_CONSTANT_TIME_VALIDATION

static inline crypto_word_t constant_time_declassify_w(crypto_word_t v) {
  // Return |v| through a value barrier to be safe. Valgrind-based constant-time
  // validation is partly to check the compiler has not undone any constant-time
  // work. Any place |BORINGSSL_CONSTANT_TIME_VALIDATION| influences
  // optimizations, this validation is inaccurate.
  //
  // However, by sending pointers through valgrind, we likely inhibit escape
  // analysis. On local variables, particularly booleans, we likely
  // significantly impact optimizations.
  //
  // Thus, to be safe, stick a value barrier, in hopes of comparably inhibiting
  // compiler analysis.
  CONSTTIME_DECLASSIFY(&v, sizeof(v));
  return value_barrier_w(v);
}

// Endianness conversions.

#if defined(__GNUC__) && __GNUC__ >= 2
static inline uint32_t CRYPTO_bswap4(uint32_t x) {
  return __builtin_bswap32(x);
}

static inline uint64_t CRYPTO_bswap8(uint64_t x) {
  return __builtin_bswap64(x);
}
#elif defined(_MSC_VER)
#pragma warning(push, 3)
#include <stdlib.h>
#pragma warning(pop)
#pragma intrinsic(_byteswap_uint64, _byteswap_ulong)
static inline uint32_t CRYPTO_bswap4(uint32_t x) {
  return _byteswap_ulong(x);
}

static inline uint64_t CRYPTO_bswap8(uint64_t x) {
  return _byteswap_uint64(x);
}
#endif

#if !defined(RING_CORE_NOSTDLIBINC)
#include <string.h>
#endif

static inline void *OPENSSL_memcpy(void *dst, const void *src, size_t n) {
#if !defined(RING_CORE_NOSTDLIBINC)
  if (n == 0) {
    return dst;
  }
  return memcpy(dst, src, n);
#else
  unsigned char *d = dst;
  const unsigned char *s = src;
  for (size_t i = 0; i < n; ++i) {
    d[i] = s[i];
  }
  return dst;
#endif
}

static inline void *OPENSSL_memset(void *dst, int c, size_t n) {
#if !defined(RING_CORE_NOSTDLIBINC)
  if (n == 0) {
    return dst;
  }
  return memset(dst, c, n);
#else
  unsigned char *d = dst;
  for (size_t i = 0; i < n; ++i) {
    d[i] = (unsigned char)c;
  }
  return dst;
#endif
}


// Loads and stores.
//
// The following functions load and store sized integers with the specified
// endianness. They use |memcpy|, and so avoid alignment or strict aliasing
// requirements on the input and output pointers.

static inline uint32_t CRYPTO_load_u32_le(const void *in) {
  uint32_t v;
  OPENSSL_memcpy(&v, in, sizeof(v));
  return v;
}

static inline void CRYPTO_store_u32_le(void *out, uint32_t v) {
  OPENSSL_memcpy(out, &v, sizeof(v));
}

static inline uint32_t CRYPTO_load_u32_be(const void *in) {
  uint32_t v;
  OPENSSL_memcpy(&v, in, sizeof(v));
  return CRYPTO_bswap4(v);
}

static inline void CRYPTO_store_u32_be(void *out, uint32_t v) {
  v = CRYPTO_bswap4(v);
  OPENSSL_memcpy(out, &v, sizeof(v));
}

static inline uint64_t CRYPTO_load_u64_le(const void *in) {
  uint64_t v;
  OPENSSL_memcpy(&v, in, sizeof(v));
  return v;
}

static inline void CRYPTO_store_u64_le(void *out, uint64_t v) {
  OPENSSL_memcpy(out, &v, sizeof(v));
}

static inline uint64_t CRYPTO_load_u64_be(const void *ptr) {
  uint64_t ret;
  OPENSSL_memcpy(&ret, ptr, sizeof(ret));
  return CRYPTO_bswap8(ret);
}

static inline void CRYPTO_store_u64_be(void *out, uint64_t v) {
  v = CRYPTO_bswap8(v);
  OPENSSL_memcpy(out, &v, sizeof(v));
}

static inline crypto_word_t CRYPTO_load_word_le(const void *in) {
  crypto_word_t v;
  OPENSSL_memcpy(&v, in, sizeof(v));
  return v;
}

static inline void CRYPTO_store_word_le(void *out, crypto_word_t v) {
  OPENSSL_memcpy(out, &v, sizeof(v));
}


// Runtime CPU feature support

#if defined(OPENSSL_X86) || defined(OPENSSL_X86_64)
// OPENSSL_ia32cap_P contains the Intel CPUID bits when running on an x86 or
// x86-64 system.
//
//   Index 0:
//     EDX for CPUID where EAX = 1
//     Bit 20 is always zero
//     Bit 28 is adjusted to reflect whether the data cache is shared between
//       multiple logical cores
//     Bit 30 is used to indicate an Intel CPU
//   Index 1:
//     ECX for CPUID where EAX = 1
//     Bit 11 is used to indicate AMD XOP support, not SDBG
//   Index 2:
//     EBX for CPUID where EAX = 7
//   Index 3:
//     ECX for CPUID where EAX = 7
//
// Note: the CPUID bits are pre-adjusted for the OSXSAVE bit and the YMM and XMM
// bits in XCR0, so it is not necessary to check those.
extern uint32_t OPENSSL_ia32cap_P[4];
#endif

#endif  // OPENSSL_HEADER_CRYPTO_INTERNAL_H<|MERGE_RESOLUTION|>--- conflicted
+++ resolved
@@ -178,6 +178,18 @@
 // crypto_word_t lt = constant_time_lt_w(a, b);
 // c = constant_time_select_w(lt, a, b);
 
+#if defined(__GNUC__) || defined(__clang__)
+#pragma GCC diagnostic push
+#pragma GCC diagnostic ignored "-Wconversion"
+#endif
+#if defined(_MSC_VER) && !defined(__clang__)
+#pragma warning(push)
+// '=': conversion from 'crypto_word_t' to 'uint8_t', possible loss of data
+#pragma warning(disable: 4242)
+//  'initializing': conversion from 'crypto_word_t' to 'uint8_t', ...
+#pragma warning(disable: 4244)
+#endif
+
 // crypto_word_t is the type that most constant-time functions use. Ideally we
 // would like it to be |size_t|, but NaCl builds in 64-bit mode with 32-bit
 // pointers, which means that |size_t| can be 32 bits when |BN_ULONG| is 64
@@ -236,7 +248,61 @@
   return 0u - (a >> (sizeof(a) * 8 - 1));
 }
 
-// constant_time_is_zero_w returns 0xff..f if a == 0 and 0 otherwise.
+// constant_time_lt_w returns 0xff..f if a < b and 0 otherwise.
+static inline crypto_word_t constant_time_lt_w(crypto_word_t a,
+                                               crypto_word_t b) {
+  // Consider the two cases of the problem:
+  //   msb(a) == msb(b): a < b iff the MSB of a - b is set.
+  //   msb(a) != msb(b): a < b iff the MSB of b is set.
+  //
+  // If msb(a) == msb(b) then the following evaluates as:
+  //   msb(a^((a^b)|((a-b)^a))) ==
+  //   msb(a^((a-b) ^ a))       ==   (because msb(a^b) == 0)
+  //   msb(a^a^(a-b))           ==   (rearranging)
+  //   msb(a-b)                      (because ∀x. x^x == 0)
+  //
+  // Else, if msb(a) != msb(b) then the following evaluates as:
+  //   msb(a^((a^b)|((a-b)^a))) ==
+  //   msb(a^(𝟙 | ((a-b)^a)))   ==   (because msb(a^b) == 1 and 𝟙
+  //                                  represents a value s.t. msb(𝟙) = 1)
+  //   msb(a^𝟙)                 ==   (because ORing with 1 results in 1)
+  //   msb(b)
+  //
+  //
+  // Here is an SMT-LIB verification of this formula:
+  //
+  // (define-fun lt ((a (_ BitVec 32)) (b (_ BitVec 32))) (_ BitVec 32)
+  //   (bvxor a (bvor (bvxor a b) (bvxor (bvsub a b) a)))
+  // )
+  //
+  // (declare-fun a () (_ BitVec 32))
+  // (declare-fun b () (_ BitVec 32))
+  //
+  // (assert (not (= (= #x00000001 (bvlshr (lt a b) #x0000001f)) (bvult a b))))
+  // (check-sat)
+  // (get-model)
+  return constant_time_msb_w(a^((a^b)|((a-b)^a)));
+}
+
+// constant_time_lt_8 acts like |constant_time_lt_w| but returns an 8-bit
+// mask.
+static inline uint8_t constant_time_lt_8(crypto_word_t a, crypto_word_t b) {
+  return (uint8_t)(constant_time_lt_w(a, b));
+}
+
+// constant_time_ge_w returns 0xff..f if a >= b and 0 otherwise.
+static inline crypto_word_t constant_time_ge_w(crypto_word_t a,
+                                               crypto_word_t b) {
+  return ~constant_time_lt_w(a, b);
+}
+
+// constant_time_ge_8 acts like |constant_time_ge_w| but returns an 8-bit
+// mask.
+static inline uint8_t constant_time_ge_8(crypto_word_t a, crypto_word_t b) {
+  return (uint8_t)(constant_time_ge_w(a, b));
+}
+
+// constant_time_is_zero returns 0xff..f if a == 0 and 0 otherwise.
 static inline crypto_word_t constant_time_is_zero_w(crypto_word_t a) {
   // Here is an SMT-LIB verification of this formula:
   //
@@ -256,10 +322,22 @@
   return ~constant_time_is_zero_w(a);
 }
 
+// constant_time_is_zero_8 acts like |constant_time_is_zero_w| but returns an
+// 8-bit mask.
+static inline uint8_t constant_time_is_zero_8(crypto_word_t a) {
+  return (uint8_t)(constant_time_is_zero_w(a));
+}
+
 // constant_time_eq_w returns 0xff..f if a == b and 0 otherwise.
 static inline crypto_word_t constant_time_eq_w(crypto_word_t a,
                                                crypto_word_t b) {
   return constant_time_is_zero_w(a ^ b);
+}
+
+// constant_time_eq_8 acts like |constant_time_eq_w| but returns an 8-bit
+// mask.
+static inline uint8_t constant_time_eq_8(crypto_word_t a, crypto_word_t b) {
+  return (uint8_t)(constant_time_eq_w(a, b));
 }
 
 // constant_time_select_w returns (mask & a) | (~mask & b). When |mask| is all
@@ -291,8 +369,6 @@
   return (m & a) | (~m & b);
 }
 
-<<<<<<< HEAD
-=======
 // constant_time_select_int acts like |constant_time_select| but operates on
 // ints.
 static inline int constant_time_select_int(crypto_word_t mask, int a, int b) {
@@ -306,7 +382,7 @@
 static inline void constant_time_conditional_memcpy(void *dst, const void *src,
                                                     const size_t n,
                                                     const crypto_word_t mask) {
-  assert(!buffers_alias(dst, n, src, n));
+  debug_assert_nonsecret(!buffers_alias(dst, n, src, n));
   uint8_t *out = (uint8_t *)dst;
   const uint8_t *in = (const uint8_t *)src;
   for (size_t i = 0; i < n; i++) {
@@ -320,7 +396,7 @@
 static inline void constant_time_conditional_memxor(void *dst, const void *src,
                                                     const size_t n,
                                                     const crypto_word_t mask) {
-  assert(!buffers_alias(dst, n, src, n));
+  debug_assert_nonsecret(!buffers_alias(dst, n, src, n));
   uint8_t *out = (uint8_t *)dst;
   const uint8_t *in = (const uint8_t *)src;
   for (size_t i = 0; i < n; i++) {
@@ -328,7 +404,14 @@
   }
 }
 
->>>>>>> d605df5b
+#if defined(_MSC_VER) && !defined(__clang__)
+// '=': conversion from 'int64_t' to 'int32_t', possible loss of data
+#pragma warning(pop)
+#endif
+#if defined(__GNUC__) || defined(__clang__)
+#pragma GCC diagnostic pop
+#endif
+
 #if defined(BORINGSSL_CONSTANT_TIME_VALIDATION)
 
 // CONSTTIME_SECRET takes a pointer and a number of bytes and marks that region
