--- conflicted
+++ resolved
@@ -1519,19 +1519,12 @@
 
 /* Takes the Jacobian coordinates (X, Y, Z) of a point and returns (X', Y') =
  * (X/Z^2, Y/Z^3). */
-<<<<<<< HEAD
-int ec_GFp_nistp256_point_get_affine_coordinates(const EC_GROUP *group,
-                                                 const EC_POINT *point,
-                                                 BIGNUM *x, BIGNUM *y,
-                                                 BN_CTX *ctx) {
-  (void)ctx;
-
-=======
 static int ec_GFp_nistp256_point_get_affine_coordinates(const EC_GROUP *group,
                                                         const EC_POINT *point,
                                                         BIGNUM *x, BIGNUM *y,
                                                         BN_CTX *ctx) {
->>>>>>> 9bb8ba6b
+  (void)ctx;
+
   felem z1, z2, x_in, y_in;
   smallfelem x_out, y_out;
   longfelem tmp;
@@ -1567,29 +1560,17 @@
   return 1;
 }
 
-<<<<<<< HEAD
-int ec_GFp_nistp256_points_mul(const EC_GROUP *group, EC_POINT *r,
-                               const BIGNUM *g_scalar, const EC_POINT *p,
-                               const BIGNUM *p_scalar, BN_CTX *ctx) {
+static int ec_GFp_nistp256_points_mul(const EC_GROUP *group,
+                                      EC_POINT *r,
+                                      const BIGNUM *g_scalar,
+                                      const EC_POINT *p,
+                                      const BIGNUM *p_scalar,
+                                      BN_CTX *ctx) {
   (void)ctx;
 
   assert((p == NULL) == (p_scalar == NULL));
   assert(g_scalar == NULL || BN_cmp(g_scalar, EC_GROUP_get0_order(group)) < 0);
   assert(p_scalar == NULL || BN_cmp(p_scalar, EC_GROUP_get0_order(group)) < 0);
-=======
-static int ec_GFp_nistp256_points_mul(const EC_GROUP *group,
-                                      EC_POINT *r,
-                                      const BIGNUM *g_scalar,
-                                      const EC_POINT *p_,
-                                      const BIGNUM *p_scalar_,
-                                      BN_CTX *ctx) {
-  /* TODO: This function used to take |points| and |scalars| as arrays of
-   * |num| elements. The code below should be simplified to work in terms of |p|
-   * and |p_scalar|. */
-  size_t num = p_ != NULL ? 1 : 0;
-  const EC_POINT **points = p_ != NULL ? &p_ : NULL;
-  BIGNUM const *const *scalars = p_ != NULL ? &p_scalar_ : NULL;
->>>>>>> 9bb8ba6b
 
   int ret = 0;
   int j;
