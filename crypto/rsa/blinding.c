--- conflicted
+++ resolved
@@ -125,12 +125,6 @@
   BIGNUM *e;
   BIGNUM *mod;
   int counter;
-<<<<<<< HEAD
-  /* mont is the Montgomery context used for this |BN_BLINDING|. It is not
-   * owned and must outlive this structure. */
-  const BN_MONT_CTX *mont;
-=======
->>>>>>> 617804ad
 };
 
 static BN_BLINDING *bn_blinding_create_param(BN_BLINDING *b, const BIGNUM *e,
@@ -204,11 +198,7 @@
 
   if (++b->counter == BN_BLINDING_COUNTER && b->e != NULL) {
     /* re-create blinding parameters */
-<<<<<<< HEAD
-    if (!BN_BLINDING_create_param(b, NULL, NULL, ctx, NULL)) {
-=======
     if (!bn_blinding_create_param(b, NULL, NULL, ctx, mont_ctx)) {
->>>>>>> 617804ad
       goto err;
     }
   } else {
@@ -262,11 +252,7 @@
 
 static BN_BLINDING *bn_blinding_create_param(
     BN_BLINDING *b, const BIGNUM *e, BIGNUM *m, BN_CTX *ctx,
-<<<<<<< HEAD
-    const BN_MONT_CTX *mont) {
-=======
     const BN_MONT_CTX *mont_ctx) {
->>>>>>> 617804ad
   int retry_counter = 32;
   BN_BLINDING *ret = NULL;
 
@@ -295,13 +281,6 @@
     goto err;
   }
 
-<<<<<<< HEAD
-  if (mont != NULL) {
-    ret->mont = mont;
-  }
-
-=======
->>>>>>> 617804ad
   do {
     if (!BN_rand_range(ret->A, ret->mod)) {
       goto err;
@@ -324,11 +303,7 @@
     }
   } while (1);
 
-<<<<<<< HEAD
-  if (!BN_mod_exp_mont(ret->A, ret->A, ret->e, ret->mod, ctx, ret->mont)) {
-=======
   if (!BN_mod_exp_mont(ret->A, ret->A, ret->e, ret->mod, ctx, mont_ctx)) {
->>>>>>> 617804ad
     goto err;
   }
 
@@ -374,11 +349,7 @@
     }
   }
 
-<<<<<<< HEAD
-  ret = BN_BLINDING_create_param(NULL, rsa->e, n, ctx, mont_ctx);
-=======
-  ret = bn_blinding_create_param(NULL, e, n, ctx, mont_ctx);
->>>>>>> 617804ad
+  ret = bn_blinding_create_param(NULL, rsa->e, n, ctx, mont_ctx);
   if (ret == NULL) {
     OPENSSL_PUT_ERROR(RSA, ERR_R_BN_LIB);
     goto err;
