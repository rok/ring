#! /usr/bin/env perl
# Copyright 2011-2016 The OpenSSL Project Authors. All Rights Reserved.
#
# Licensed under the OpenSSL license (the "License").  You may not use
# this file except in compliance with the License.  You can obtain a copy
# in the file LICENSE in the source distribution or at
# https://www.openssl.org/source/license.html


# ====================================================================
# Written by Andy Polyakov <appro@openssl.org> for the OpenSSL
# project. The module is, however, dual licensed under OpenSSL and
# CRYPTOGAMS licenses depending on where you obtain it. For further
# details see http://www.openssl.org/~appro/cryptogams/.
# ====================================================================

# August 2011.
#
# Companion to x86_64-mont.pl that optimizes cache-timing attack
# countermeasures. The subroutines are produced by replacing bp[i]
# references in their x86_64-mont.pl counterparts with cache-neutral
# references to powers table computed in BN_mod_exp_mont_consttime.
# In addition subroutine that scatters elements of the powers table
# is implemented, so that scatter-/gathering can be tuned without
# bn_exp.c modifications.

# August 2013.
#
# Add MULX/AD*X code paths and additional interfaces to optimize for
# branch prediction unit. For input lengths that are multiples of 8
# the np argument is not just modulus value, but one interleaved
# with 0. This is to optimize post-condition...

$flavour = shift;
$output  = shift;
if ($flavour =~ /\./) { $output = $flavour; undef $flavour; }

$win64=0; $win64=1 if ($flavour =~ /[nm]asm|mingw64/ || $output =~ /\.asm$/);

$0 =~ m/(.*[\/\\])[^\/\\]+$/; $dir=$1;
( $xlate="${dir}x86_64-xlate.pl" and -f $xlate ) or
( $xlate="${dir}../../../perlasm/x86_64-xlate.pl" and -f $xlate) or
die "can't locate x86_64-xlate.pl";

open OUT,"| \"$^X\" \"$xlate\" $flavour \"$output\"";
*STDOUT=*OUT;

# In upstream, this is controlled by shelling out to the compiler to check
# versions, but BoringSSL is intended to be used with pre-generated perlasm
# output, so this isn't useful anyway.
$addx = 1;

# int GFp_bn_mul_mont_gather5(
$rp="%rdi";	# BN_ULONG *rp,
$ap="%rsi";	# const BN_ULONG *ap,
$bp="%rdx";	# const BN_ULONG *bp,
$np="%rcx";	# const BN_ULONG *np,
$n0="%r8";	# const BN_ULONG *n0,
$num="%r9";	# int num,
		# int idx);	# 0 to 2^5-1, "index" in $bp holding
				# pre-computed powers of a', interlaced
				# in such manner that b[0] is $bp[idx],
				# b[1] is [2^5+idx], etc.
$lo0="%r10";
$hi0="%r11";
$hi1="%r13";
$i="%r14";
$j="%r15";
$m0="%rbx";
$m1="%rbp";

$code=<<___;
.text

.extern	GFp_ia32cap_P

.globl	GFp_bn_mul_mont_gather5
.type	GFp_bn_mul_mont_gather5,\@function,6
.align	64
GFp_bn_mul_mont_gather5:
.cfi_startproc
	mov	${num}d,${num}d
	mov	%rsp,%rax
.cfi_def_cfa_register	%rax
	test	\$7,${num}d
	jnz	.Lmul_enter
___
$code.=<<___ if ($addx);
	leaq	GFp_ia32cap_P(%rip),%r11
	mov	8(%r11),%r11d
___
$code.=<<___;
	jmp	.Lmul4x_enter

.align	16
.Lmul_enter:
	movd	`($win64?56:8)`(%rsp),%xmm5	# load 7th argument
	push	%rbx
.cfi_push	%rbx
	push	%rbp
.cfi_push	%rbp
	push	%r12
.cfi_push	%r12
	push	%r13
.cfi_push	%r13
	push	%r14
.cfi_push	%r14
	push	%r15
.cfi_push	%r15

	neg	$num
	mov	%rsp,%r11
	lea	-280(%rsp,$num,8),%r10	# future alloca(8*(num+2)+256+8)
	neg	$num			# restore $num
	and	\$-1024,%r10		# minimize TLB usage

	# An OS-agnostic version of __chkstk.
	#
	# Some OSes (Windows) insist on stack being "wired" to
	# physical memory in strictly sequential manner, i.e. if stack
	# allocation spans two pages, then reference to farmost one can
	# be punishable by SEGV. But page walking can do good even on
	# other OSes, because it guarantees that villain thread hits
	# the guard page before it can make damage to innocent one...
	sub	%r10,%r11
	and	\$-4096,%r11
	lea	(%r10,%r11),%rsp
	mov	(%rsp),%r11
	cmp	%r10,%rsp
	ja	.Lmul_page_walk
	jmp	.Lmul_page_walk_done

.Lmul_page_walk:
	lea	-4096(%rsp),%rsp
	mov	(%rsp),%r11
	cmp	%r10,%rsp
	ja	.Lmul_page_walk
.Lmul_page_walk_done:

	lea	.Linc(%rip),%r10
	mov	%rax,8(%rsp,$num,8)	# tp[num+1]=%rsp
.cfi_cfa_expression	%rsp+8,$num,8,mul,plus,deref,+8
.Lmul_body:

	lea	128($bp),%r12		# reassign $bp (+size optimization)
___
		$bp="%r12";
		$STRIDE=2**5*8;		# 5 is "window size"
		$N=$STRIDE/4;		# should match cache line size
$code.=<<___;
	movdqa	0(%r10),%xmm0		# 00000001000000010000000000000000
	movdqa	16(%r10),%xmm1		# 00000002000000020000000200000002
	lea	24-112(%rsp,$num,8),%r10# place the mask after tp[num+3] (+ICache optimization)
	and	\$-16,%r10

	pshufd	\$0,%xmm5,%xmm5		# broadcast index
	movdqa	%xmm1,%xmm4
	movdqa	%xmm1,%xmm2
___
########################################################################
# calculate mask by comparing 0..31 to index and save result to stack
#
$code.=<<___;
	paddd	%xmm0,%xmm1
	pcmpeqd	%xmm5,%xmm0		# compare to 1,0
	.byte	0x67
	movdqa	%xmm4,%xmm3
___
for($k=0;$k<$STRIDE/16-4;$k+=4) {
$code.=<<___;
	paddd	%xmm1,%xmm2
	pcmpeqd	%xmm5,%xmm1		# compare to 3,2
	movdqa	%xmm0,`16*($k+0)+112`(%r10)
	movdqa	%xmm4,%xmm0

	paddd	%xmm2,%xmm3
	pcmpeqd	%xmm5,%xmm2		# compare to 5,4
	movdqa	%xmm1,`16*($k+1)+112`(%r10)
	movdqa	%xmm4,%xmm1

	paddd	%xmm3,%xmm0
	pcmpeqd	%xmm5,%xmm3		# compare to 7,6
	movdqa	%xmm2,`16*($k+2)+112`(%r10)
	movdqa	%xmm4,%xmm2

	paddd	%xmm0,%xmm1
	pcmpeqd	%xmm5,%xmm0
	movdqa	%xmm3,`16*($k+3)+112`(%r10)
	movdqa	%xmm4,%xmm3
___
}
$code.=<<___;				# last iteration can be optimized
	paddd	%xmm1,%xmm2
	pcmpeqd	%xmm5,%xmm1
	movdqa	%xmm0,`16*($k+0)+112`(%r10)

	paddd	%xmm2,%xmm3
	.byte	0x67
	pcmpeqd	%xmm5,%xmm2
	movdqa	%xmm1,`16*($k+1)+112`(%r10)

	pcmpeqd	%xmm5,%xmm3
	movdqa	%xmm2,`16*($k+2)+112`(%r10)
	pand	`16*($k+0)-128`($bp),%xmm0	# while it's still in register

	pand	`16*($k+1)-128`($bp),%xmm1
	pand	`16*($k+2)-128`($bp),%xmm2
	movdqa	%xmm3,`16*($k+3)+112`(%r10)
	pand	`16*($k+3)-128`($bp),%xmm3
	por	%xmm2,%xmm0
	por	%xmm3,%xmm1
___
for($k=0;$k<$STRIDE/16-4;$k+=4) {
$code.=<<___;
	movdqa	`16*($k+0)-128`($bp),%xmm4
	movdqa	`16*($k+1)-128`($bp),%xmm5
	movdqa	`16*($k+2)-128`($bp),%xmm2
	pand	`16*($k+0)+112`(%r10),%xmm4
	movdqa	`16*($k+3)-128`($bp),%xmm3
	pand	`16*($k+1)+112`(%r10),%xmm5
	por	%xmm4,%xmm0
	pand	`16*($k+2)+112`(%r10),%xmm2
	por	%xmm5,%xmm1
	pand	`16*($k+3)+112`(%r10),%xmm3
	por	%xmm2,%xmm0
	por	%xmm3,%xmm1
___
}
$code.=<<___;
	por	%xmm1,%xmm0
	pshufd	\$0x4e,%xmm0,%xmm1
	por	%xmm1,%xmm0
	lea	$STRIDE($bp),$bp
	movq	%xmm0,$m0		# m0=bp[0]

	mov	($n0),$n0		# pull n0[0] value
	mov	($ap),%rax

	xor	$i,$i			# i=0
	xor	$j,$j			# j=0

	mov	$n0,$m1
	mulq	$m0			# ap[0]*bp[0]
	mov	%rax,$lo0
	mov	($np),%rax

	imulq	$lo0,$m1		# "tp[0]"*n0
	mov	%rdx,$hi0

	mulq	$m1			# np[0]*m1
	add	%rax,$lo0		# discarded
	mov	8($ap),%rax
	adc	\$0,%rdx
	mov	%rdx,$hi1

	lea	1($j),$j		# j++
	jmp	.L1st_enter

.align	16
.L1st:
	add	%rax,$hi1
	mov	($ap,$j,8),%rax
	adc	\$0,%rdx
	add	$hi0,$hi1		# np[j]*m1+ap[j]*bp[0]
	mov	$lo0,$hi0
	adc	\$0,%rdx
	mov	$hi1,-16(%rsp,$j,8)	# tp[j-1]
	mov	%rdx,$hi1

.L1st_enter:
	mulq	$m0			# ap[j]*bp[0]
	add	%rax,$hi0
	mov	($np,$j,8),%rax
	adc	\$0,%rdx
	lea	1($j),$j		# j++
	mov	%rdx,$lo0

	mulq	$m1			# np[j]*m1
	cmp	$num,$j
	jne	.L1st			# note that upon exit $j==$num, so
					# they can be used interchangeably

	add	%rax,$hi1
	adc	\$0,%rdx
	add	$hi0,$hi1		# np[j]*m1+ap[j]*bp[0]
	adc	\$0,%rdx
	mov	$hi1,-16(%rsp,$num,8)	# tp[num-1]
	mov	%rdx,$hi1
	mov	$lo0,$hi0

	xor	%rdx,%rdx
	add	$hi0,$hi1
	adc	\$0,%rdx
	mov	$hi1,-8(%rsp,$num,8)
	mov	%rdx,(%rsp,$num,8)	# store upmost overflow bit

	lea	1($i),$i		# i++
	jmp	.Louter
.align	16
.Louter:
	lea	24+128(%rsp,$num,8),%rdx	# where 256-byte mask is (+size optimization)
	and	\$-16,%rdx
	pxor	%xmm4,%xmm4
	pxor	%xmm5,%xmm5
___
for($k=0;$k<$STRIDE/16;$k+=4) {
$code.=<<___;
	movdqa	`16*($k+0)-128`($bp),%xmm0
	movdqa	`16*($k+1)-128`($bp),%xmm1
	movdqa	`16*($k+2)-128`($bp),%xmm2
	movdqa	`16*($k+3)-128`($bp),%xmm3
	pand	`16*($k+0)-128`(%rdx),%xmm0
	pand	`16*($k+1)-128`(%rdx),%xmm1
	por	%xmm0,%xmm4
	pand	`16*($k+2)-128`(%rdx),%xmm2
	por	%xmm1,%xmm5
	pand	`16*($k+3)-128`(%rdx),%xmm3
	por	%xmm2,%xmm4
	por	%xmm3,%xmm5
___
}
$code.=<<___;
	por	%xmm5,%xmm4
	pshufd	\$0x4e,%xmm4,%xmm0
	por	%xmm4,%xmm0
	lea	$STRIDE($bp),$bp

	mov	($ap),%rax		# ap[0]
	movq	%xmm0,$m0		# m0=bp[i]

	xor	$j,$j			# j=0
	mov	$n0,$m1
	mov	(%rsp),$lo0

	mulq	$m0			# ap[0]*bp[i]
	add	%rax,$lo0		# ap[0]*bp[i]+tp[0]
	mov	($np),%rax
	adc	\$0,%rdx

	imulq	$lo0,$m1		# tp[0]*n0
	mov	%rdx,$hi0

	mulq	$m1			# np[0]*m1
	add	%rax,$lo0		# discarded
	mov	8($ap),%rax
	adc	\$0,%rdx
	mov	8(%rsp),$lo0		# tp[1]
	mov	%rdx,$hi1

	lea	1($j),$j		# j++
	jmp	.Linner_enter

.align	16
.Linner:
	add	%rax,$hi1
	mov	($ap,$j,8),%rax
	adc	\$0,%rdx
	add	$lo0,$hi1		# np[j]*m1+ap[j]*bp[i]+tp[j]
	mov	(%rsp,$j,8),$lo0
	adc	\$0,%rdx
	mov	$hi1,-16(%rsp,$j,8)	# tp[j-1]
	mov	%rdx,$hi1

.Linner_enter:
	mulq	$m0			# ap[j]*bp[i]
	add	%rax,$hi0
	mov	($np,$j,8),%rax
	adc	\$0,%rdx
	add	$hi0,$lo0		# ap[j]*bp[i]+tp[j]
	mov	%rdx,$hi0
	adc	\$0,$hi0
	lea	1($j),$j		# j++

	mulq	$m1			# np[j]*m1
	cmp	$num,$j
	jne	.Linner			# note that upon exit $j==$num, so
					# they can be used interchangeably
	add	%rax,$hi1
	adc	\$0,%rdx
	add	$lo0,$hi1		# np[j]*m1+ap[j]*bp[i]+tp[j]
	mov	(%rsp,$num,8),$lo0
	adc	\$0,%rdx
	mov	$hi1,-16(%rsp,$num,8)	# tp[num-1]
	mov	%rdx,$hi1

	xor	%rdx,%rdx
	add	$hi0,$hi1
	adc	\$0,%rdx
	add	$lo0,$hi1		# pull upmost overflow bit
	adc	\$0,%rdx
	mov	$hi1,-8(%rsp,$num,8)
	mov	%rdx,(%rsp,$num,8)	# store upmost overflow bit

	lea	1($i),$i		# i++
	cmp	$num,$i
	jb	.Louter

	xor	$i,$i			# i=0 and clear CF!
	mov	(%rsp),%rax		# tp[0]
	lea	(%rsp),$ap		# borrow ap for tp
	mov	$num,$j			# j=num
	jmp	.Lsub
.align	16
.Lsub:	sbb	($np,$i,8),%rax
	mov	%rax,($rp,$i,8)		# rp[i]=tp[i]-np[i]
	mov	8($ap,$i,8),%rax	# tp[i+1]
	lea	1($i),$i		# i++
	dec	$j			# doesn't affect CF!
	jnz	.Lsub

	sbb	\$0,%rax		# handle upmost overflow bit
	mov	\$-1,%rbx
	xor	%rax,%rbx
	xor	$i,$i
	mov	$num,$j			# j=num

.Lcopy:					# conditional copy
	mov	($rp,$i,8),%rcx
	mov	(%rsp,$i,8),%rdx
	and	%rbx,%rcx
	and	%rax,%rdx
	mov	$i,(%rsp,$i,8)		# zap temporary vector
	or	%rcx,%rdx
	mov	%rdx,($rp,$i,8)		# rp[i]=tp[i]
	lea	1($i),$i
	sub	\$1,$j
	jnz	.Lcopy

	mov	8(%rsp,$num,8),%rsi	# restore %rsp
.cfi_def_cfa	%rsi,8
	mov	\$1,%rax

	mov	-48(%rsi),%r15
.cfi_restore	%r15
	mov	-40(%rsi),%r14
.cfi_restore	%r14
	mov	-32(%rsi),%r13
.cfi_restore	%r13
	mov	-24(%rsi),%r12
.cfi_restore	%r12
	mov	-16(%rsi),%rbp
.cfi_restore	%rbp
	mov	-8(%rsi),%rbx
.cfi_restore	%rbx
	lea	(%rsi),%rsp
.cfi_def_cfa_register	%rsp
.Lmul_epilogue:
	ret
.cfi_endproc
.size	GFp_bn_mul_mont_gather5,.-GFp_bn_mul_mont_gather5
___
{{{
my @A=("%r10","%r11");
my @N=("%r13","%rdi");
$code.=<<___;
.type	bn_mul4x_mont_gather5,\@function,6
.align	32
bn_mul4x_mont_gather5:
.cfi_startproc
	.byte	0x67
	mov	%rsp,%rax
.cfi_def_cfa_register	%rax
.Lmul4x_enter:
___
$code.=<<___ if ($addx);
	and	\$0x80108,%r11d
	cmp	\$0x80108,%r11d		# check for AD*X+BMI2+BMI1
	je	.Lmulx4x_enter
___
$code.=<<___;
	push	%rbx
.cfi_push	%rbx
	push	%rbp
.cfi_push	%rbp
	push	%r12
.cfi_push	%r12
	push	%r13
.cfi_push	%r13
	push	%r14
.cfi_push	%r14
	push	%r15
.cfi_push	%r15
.Lmul4x_prologue:

	.byte	0x67
	shl	\$3,${num}d		# convert $num to bytes
	lea	($num,$num,2),%r10	# 3*$num in bytes
	neg	$num			# -$num

	##############################################################
	# Ensure that stack frame doesn't alias with $rptr+3*$num
	# modulo 4096, which covers ret[num], am[num] and n[num]
	# (see bn_exp.c). This is done to allow memory disambiguation
	# logic do its magic. [Extra [num] is allocated in order
	# to align with GFp_bn_power5's frame, which is cleansed after
	# completing exponentiation. Extra 256 bytes is for power mask
	# calculated from 7th argument, the index.]
	#
	lea	-320(%rsp,$num,2),%r11
	mov	%rsp,%rbp
	sub	$rp,%r11
	and	\$4095,%r11
	cmp	%r11,%r10
	jb	.Lmul4xsp_alt
	sub	%r11,%rbp		# align with $rp
	lea	-320(%rbp,$num,2),%rbp	# future alloca(frame+2*num*8+256)
	jmp	.Lmul4xsp_done

.align	32
.Lmul4xsp_alt:
	lea	4096-320(,$num,2),%r10
	lea	-320(%rbp,$num,2),%rbp	# future alloca(frame+2*num*8+256)
	sub	%r10,%r11
	mov	\$0,%r10
	cmovc	%r10,%r11
	sub	%r11,%rbp
.Lmul4xsp_done:
	and	\$-64,%rbp
	mov	%rsp,%r11
	sub	%rbp,%r11
	and	\$-4096,%r11
	lea	(%rbp,%r11),%rsp
	mov	(%rsp),%r10
	cmp	%rbp,%rsp
	ja	.Lmul4x_page_walk
	jmp	.Lmul4x_page_walk_done

.Lmul4x_page_walk:
	lea	-4096(%rsp),%rsp
	mov	(%rsp),%r10
	cmp	%rbp,%rsp
	ja	.Lmul4x_page_walk
.Lmul4x_page_walk_done:

	neg	$num

	mov	%rax,40(%rsp)
.cfi_cfa_expression	%rsp+40,deref,+8
.Lmul4x_body:

	call	mul4x_internal

	mov	40(%rsp),%rsi		# restore %rsp
.cfi_def_cfa	%rsi,8
	mov	\$1,%rax

	mov	-48(%rsi),%r15
.cfi_restore	%r15
	mov	-40(%rsi),%r14
.cfi_restore	%r14
	mov	-32(%rsi),%r13
.cfi_restore	%r13
	mov	-24(%rsi),%r12
.cfi_restore	%r12
	mov	-16(%rsi),%rbp
.cfi_restore	%rbp
	mov	-8(%rsi),%rbx
.cfi_restore	%rbx
	lea	(%rsi),%rsp
.cfi_def_cfa_register	%rsp
.Lmul4x_epilogue:
	ret
.cfi_endproc
.size	bn_mul4x_mont_gather5,.-bn_mul4x_mont_gather5

.type	mul4x_internal,\@abi-omnipotent
.align	32
mul4x_internal:
	shl	\$5,$num		# $num was in bytes
	movd	`($win64?56:8)`(%rax),%xmm5	# load 7th argument, index
	lea	.Linc(%rip),%rax
	lea	128(%rdx,$num),%r13	# end of powers table (+size optimization)
	shr	\$5,$num		# restore $num
___
		$bp="%r12";
		$STRIDE=2**5*8;		# 5 is "window size"
		$N=$STRIDE/4;		# should match cache line size
		$tp=$i;
$code.=<<___;
	movdqa	0(%rax),%xmm0		# 00000001000000010000000000000000
	movdqa	16(%rax),%xmm1		# 00000002000000020000000200000002
	lea	88-112(%rsp,$num),%r10	# place the mask after tp[num+1] (+ICache optimization)
	lea	128(%rdx),$bp		# size optimization

	pshufd	\$0,%xmm5,%xmm5		# broadcast index
	movdqa	%xmm1,%xmm4
	.byte	0x67,0x67
	movdqa	%xmm1,%xmm2
___
########################################################################
# calculate mask by comparing 0..31 to index and save result to stack
#
$code.=<<___;
	paddd	%xmm0,%xmm1
	pcmpeqd	%xmm5,%xmm0		# compare to 1,0
	.byte	0x67
	movdqa	%xmm4,%xmm3
___
for($i=0;$i<$STRIDE/16-4;$i+=4) {
$code.=<<___;
	paddd	%xmm1,%xmm2
	pcmpeqd	%xmm5,%xmm1		# compare to 3,2
	movdqa	%xmm0,`16*($i+0)+112`(%r10)
	movdqa	%xmm4,%xmm0

	paddd	%xmm2,%xmm3
	pcmpeqd	%xmm5,%xmm2		# compare to 5,4
	movdqa	%xmm1,`16*($i+1)+112`(%r10)
	movdqa	%xmm4,%xmm1

	paddd	%xmm3,%xmm0
	pcmpeqd	%xmm5,%xmm3		# compare to 7,6
	movdqa	%xmm2,`16*($i+2)+112`(%r10)
	movdqa	%xmm4,%xmm2

	paddd	%xmm0,%xmm1
	pcmpeqd	%xmm5,%xmm0
	movdqa	%xmm3,`16*($i+3)+112`(%r10)
	movdqa	%xmm4,%xmm3
___
}
$code.=<<___;				# last iteration can be optimized
	paddd	%xmm1,%xmm2
	pcmpeqd	%xmm5,%xmm1
	movdqa	%xmm0,`16*($i+0)+112`(%r10)

	paddd	%xmm2,%xmm3
	.byte	0x67
	pcmpeqd	%xmm5,%xmm2
	movdqa	%xmm1,`16*($i+1)+112`(%r10)

	pcmpeqd	%xmm5,%xmm3
	movdqa	%xmm2,`16*($i+2)+112`(%r10)
	pand	`16*($i+0)-128`($bp),%xmm0	# while it's still in register

	pand	`16*($i+1)-128`($bp),%xmm1
	pand	`16*($i+2)-128`($bp),%xmm2
	movdqa	%xmm3,`16*($i+3)+112`(%r10)
	pand	`16*($i+3)-128`($bp),%xmm3
	por	%xmm2,%xmm0
	por	%xmm3,%xmm1
___
for($i=0;$i<$STRIDE/16-4;$i+=4) {
$code.=<<___;
	movdqa	`16*($i+0)-128`($bp),%xmm4
	movdqa	`16*($i+1)-128`($bp),%xmm5
	movdqa	`16*($i+2)-128`($bp),%xmm2
	pand	`16*($i+0)+112`(%r10),%xmm4
	movdqa	`16*($i+3)-128`($bp),%xmm3
	pand	`16*($i+1)+112`(%r10),%xmm5
	por	%xmm4,%xmm0
	pand	`16*($i+2)+112`(%r10),%xmm2
	por	%xmm5,%xmm1
	pand	`16*($i+3)+112`(%r10),%xmm3
	por	%xmm2,%xmm0
	por	%xmm3,%xmm1
___
}
$code.=<<___;
	por	%xmm1,%xmm0
	pshufd	\$0x4e,%xmm0,%xmm1
	por	%xmm1,%xmm0
	lea	$STRIDE($bp),$bp
	movq	%xmm0,$m0		# m0=bp[0]

	mov	%r13,16+8(%rsp)		# save end of b[num]
	mov	$rp, 56+8(%rsp)		# save $rp

	mov	($n0),$n0		# pull n0[0] value
	mov	($ap),%rax
	lea	($ap,$num),$ap		# end of a[num]
	neg	$num

	mov	$n0,$m1
	mulq	$m0			# ap[0]*bp[0]
	mov	%rax,$A[0]
	mov	($np),%rax

	imulq	$A[0],$m1		# "tp[0]"*n0
	lea	64+8(%rsp),$tp
	mov	%rdx,$A[1]

	mulq	$m1			# np[0]*m1
	add	%rax,$A[0]		# discarded
	mov	8($ap,$num),%rax
	adc	\$0,%rdx
	mov	%rdx,$N[1]

	mulq	$m0
	add	%rax,$A[1]
	mov	8*1($np),%rax
	adc	\$0,%rdx
	mov	%rdx,$A[0]

	mulq	$m1
	add	%rax,$N[1]
	mov	16($ap,$num),%rax
	adc	\$0,%rdx
	add	$A[1],$N[1]
	lea	4*8($num),$j		# j=4
	lea	8*4($np),$np
	adc	\$0,%rdx
	mov	$N[1],($tp)
	mov	%rdx,$N[0]
	jmp	.L1st4x

.align	32
.L1st4x:
	mulq	$m0			# ap[j]*bp[0]
	add	%rax,$A[0]
	mov	-8*2($np),%rax
	lea	32($tp),$tp
	adc	\$0,%rdx
	mov	%rdx,$A[1]

	mulq	$m1			# np[j]*m1
	add	%rax,$N[0]
	mov	-8($ap,$j),%rax
	adc	\$0,%rdx
	add	$A[0],$N[0]		# np[j]*m1+ap[j]*bp[0]
	adc	\$0,%rdx
	mov	$N[0],-24($tp)		# tp[j-1]
	mov	%rdx,$N[1]

	mulq	$m0			# ap[j]*bp[0]
	add	%rax,$A[1]
	mov	-8*1($np),%rax
	adc	\$0,%rdx
	mov	%rdx,$A[0]

	mulq	$m1			# np[j]*m1
	add	%rax,$N[1]
	mov	($ap,$j),%rax
	adc	\$0,%rdx
	add	$A[1],$N[1]		# np[j]*m1+ap[j]*bp[0]
	adc	\$0,%rdx
	mov	$N[1],-16($tp)		# tp[j-1]
	mov	%rdx,$N[0]

	mulq	$m0			# ap[j]*bp[0]
	add	%rax,$A[0]
	mov	8*0($np),%rax
	adc	\$0,%rdx
	mov	%rdx,$A[1]

	mulq	$m1			# np[j]*m1
	add	%rax,$N[0]
	mov	8($ap,$j),%rax
	adc	\$0,%rdx
	add	$A[0],$N[0]		# np[j]*m1+ap[j]*bp[0]
	adc	\$0,%rdx
	mov	$N[0],-8($tp)		# tp[j-1]
	mov	%rdx,$N[1]

	mulq	$m0			# ap[j]*bp[0]
	add	%rax,$A[1]
	mov	8*1($np),%rax
	adc	\$0,%rdx
	mov	%rdx,$A[0]

	mulq	$m1			# np[j]*m1
	add	%rax,$N[1]
	mov	16($ap,$j),%rax
	adc	\$0,%rdx
	add	$A[1],$N[1]		# np[j]*m1+ap[j]*bp[0]
	lea	8*4($np),$np
	adc	\$0,%rdx
	mov	$N[1],($tp)		# tp[j-1]
	mov	%rdx,$N[0]

	add	\$32,$j			# j+=4
	jnz	.L1st4x

	mulq	$m0			# ap[j]*bp[0]
	add	%rax,$A[0]
	mov	-8*2($np),%rax
	lea	32($tp),$tp
	adc	\$0,%rdx
	mov	%rdx,$A[1]

	mulq	$m1			# np[j]*m1
	add	%rax,$N[0]
	mov	-8($ap),%rax
	adc	\$0,%rdx
	add	$A[0],$N[0]		# np[j]*m1+ap[j]*bp[0]
	adc	\$0,%rdx
	mov	$N[0],-24($tp)		# tp[j-1]
	mov	%rdx,$N[1]

	mulq	$m0			# ap[j]*bp[0]
	add	%rax,$A[1]
	mov	-8*1($np),%rax
	adc	\$0,%rdx
	mov	%rdx,$A[0]

	mulq	$m1			# np[j]*m1
	add	%rax,$N[1]
	mov	($ap,$num),%rax		# ap[0]
	adc	\$0,%rdx
	add	$A[1],$N[1]		# np[j]*m1+ap[j]*bp[0]
	adc	\$0,%rdx
	mov	$N[1],-16($tp)		# tp[j-1]
	mov	%rdx,$N[0]

	lea	($np,$num),$np		# rewind $np

	xor	$N[1],$N[1]
	add	$A[0],$N[0]
	adc	\$0,$N[1]
	mov	$N[0],-8($tp)

	jmp	.Louter4x

.align	32
.Louter4x:
	lea	16+128($tp),%rdx	# where 256-byte mask is (+size optimization)
	pxor	%xmm4,%xmm4
	pxor	%xmm5,%xmm5
___
for($i=0;$i<$STRIDE/16;$i+=4) {
$code.=<<___;
	movdqa	`16*($i+0)-128`($bp),%xmm0
	movdqa	`16*($i+1)-128`($bp),%xmm1
	movdqa	`16*($i+2)-128`($bp),%xmm2
	movdqa	`16*($i+3)-128`($bp),%xmm3
	pand	`16*($i+0)-128`(%rdx),%xmm0
	pand	`16*($i+1)-128`(%rdx),%xmm1
	por	%xmm0,%xmm4
	pand	`16*($i+2)-128`(%rdx),%xmm2
	por	%xmm1,%xmm5
	pand	`16*($i+3)-128`(%rdx),%xmm3
	por	%xmm2,%xmm4
	por	%xmm3,%xmm5
___
}
$code.=<<___;
	por	%xmm5,%xmm4
	pshufd	\$0x4e,%xmm4,%xmm0
	por	%xmm4,%xmm0
	lea	$STRIDE($bp),$bp
	movq	%xmm0,$m0		# m0=bp[i]

	mov	($tp,$num),$A[0]
	mov	$n0,$m1
	mulq	$m0			# ap[0]*bp[i]
	add	%rax,$A[0]		# ap[0]*bp[i]+tp[0]
	mov	($np),%rax
	adc	\$0,%rdx

	imulq	$A[0],$m1		# tp[0]*n0
	mov	%rdx,$A[1]
	mov	$N[1],($tp)		# store upmost overflow bit

	lea	($tp,$num),$tp		# rewind $tp

	mulq	$m1			# np[0]*m1
	add	%rax,$A[0]		# "$N[0]", discarded
	mov	8($ap,$num),%rax
	adc	\$0,%rdx
	mov	%rdx,$N[1]

	mulq	$m0			# ap[j]*bp[i]
	add	%rax,$A[1]
	mov	8*1($np),%rax
	adc	\$0,%rdx
	add	8($tp),$A[1]		# +tp[1]
	adc	\$0,%rdx
	mov	%rdx,$A[0]

	mulq	$m1			# np[j]*m1
	add	%rax,$N[1]
	mov	16($ap,$num),%rax
	adc	\$0,%rdx
	add	$A[1],$N[1]		# np[j]*m1+ap[j]*bp[i]+tp[j]
	lea	4*8($num),$j		# j=4
	lea	8*4($np),$np
	adc	\$0,%rdx
	mov	%rdx,$N[0]
	jmp	.Linner4x

.align	32
.Linner4x:
	mulq	$m0			# ap[j]*bp[i]
	add	%rax,$A[0]
	mov	-8*2($np),%rax
	adc	\$0,%rdx
	add	16($tp),$A[0]		# ap[j]*bp[i]+tp[j]
	lea	32($tp),$tp
	adc	\$0,%rdx
	mov	%rdx,$A[1]

	mulq	$m1			# np[j]*m1
	add	%rax,$N[0]
	mov	-8($ap,$j),%rax
	adc	\$0,%rdx
	add	$A[0],$N[0]
	adc	\$0,%rdx
	mov	$N[1],-32($tp)		# tp[j-1]
	mov	%rdx,$N[1]

	mulq	$m0			# ap[j]*bp[i]
	add	%rax,$A[1]
	mov	-8*1($np),%rax
	adc	\$0,%rdx
	add	-8($tp),$A[1]
	adc	\$0,%rdx
	mov	%rdx,$A[0]

	mulq	$m1			# np[j]*m1
	add	%rax,$N[1]
	mov	($ap,$j),%rax
	adc	\$0,%rdx
	add	$A[1],$N[1]
	adc	\$0,%rdx
	mov	$N[0],-24($tp)		# tp[j-1]
	mov	%rdx,$N[0]

	mulq	$m0			# ap[j]*bp[i]
	add	%rax,$A[0]
	mov	8*0($np),%rax
	adc	\$0,%rdx
	add	($tp),$A[0]		# ap[j]*bp[i]+tp[j]
	adc	\$0,%rdx
	mov	%rdx,$A[1]

	mulq	$m1			# np[j]*m1
	add	%rax,$N[0]
	mov	8($ap,$j),%rax
	adc	\$0,%rdx
	add	$A[0],$N[0]
	adc	\$0,%rdx
	mov	$N[1],-16($tp)		# tp[j-1]
	mov	%rdx,$N[1]

	mulq	$m0			# ap[j]*bp[i]
	add	%rax,$A[1]
	mov	8*1($np),%rax
	adc	\$0,%rdx
	add	8($tp),$A[1]
	adc	\$0,%rdx
	mov	%rdx,$A[0]

	mulq	$m1			# np[j]*m1
	add	%rax,$N[1]
	mov	16($ap,$j),%rax
	adc	\$0,%rdx
	add	$A[1],$N[1]
	lea	8*4($np),$np
	adc	\$0,%rdx
	mov	$N[0],-8($tp)		# tp[j-1]
	mov	%rdx,$N[0]

	add	\$32,$j			# j+=4
	jnz	.Linner4x

	mulq	$m0			# ap[j]*bp[i]
	add	%rax,$A[0]
	mov	-8*2($np),%rax
	adc	\$0,%rdx
	add	16($tp),$A[0]		# ap[j]*bp[i]+tp[j]
	lea	32($tp),$tp
	adc	\$0,%rdx
	mov	%rdx,$A[1]

	mulq	$m1			# np[j]*m1
	add	%rax,$N[0]
	mov	-8($ap),%rax
	adc	\$0,%rdx
	add	$A[0],$N[0]
	adc	\$0,%rdx
	mov	$N[1],-32($tp)		# tp[j-1]
	mov	%rdx,$N[1]

	mulq	$m0			# ap[j]*bp[i]
	add	%rax,$A[1]
	mov	$m1,%rax
	mov	-8*1($np),$m1
	adc	\$0,%rdx
	add	-8($tp),$A[1]
	adc	\$0,%rdx
	mov	%rdx,$A[0]

	mulq	$m1			# np[j]*m1
	add	%rax,$N[1]
	mov	($ap,$num),%rax		# ap[0]
	adc	\$0,%rdx
	add	$A[1],$N[1]
	adc	\$0,%rdx
	mov	$N[0],-24($tp)		# tp[j-1]
	mov	%rdx,$N[0]

	mov	$N[1],-16($tp)		# tp[j-1]
	lea	($np,$num),$np		# rewind $np

	xor	$N[1],$N[1]
	add	$A[0],$N[0]
	adc	\$0,$N[1]
	add	($tp),$N[0]		# pull upmost overflow bit
	adc	\$0,$N[1]		# upmost overflow bit
	mov	$N[0],-8($tp)

	cmp	16+8(%rsp),$bp
	jb	.Louter4x
___
if (1) {
$code.=<<___;
	xor	%rax,%rax
	sub	$N[0],$m1		# compare top-most words
	adc	$j,$j			# $j is zero
	or	$j,$N[1]
	sub	$N[1],%rax		# %rax=-$N[1]
	lea	($tp,$num),%rbx		# tptr in .sqr4x_sub
	mov	($np),%r12
	lea	($np),%rbp		# nptr in .sqr4x_sub
	mov	%r9,%rcx
	sar	\$3+2,%rcx
	mov	56+8(%rsp),%rdi		# rptr in .sqr4x_sub
	dec	%r12			# so that after 'not' we get -n[0]
	xor	%r10,%r10
	mov	8*1(%rbp),%r13
	mov	8*2(%rbp),%r14
	mov	8*3(%rbp),%r15
	jmp	.Lsqr4x_sub_entry
___
} else {
my @ri=("%rax",$bp,$m0,$m1);
my $rp="%rdx";
$code.=<<___
	xor	\$1,$N[1]
	lea	($tp,$num),$tp		# rewind $tp
	sar	\$5,$num		# cf=0
	lea	($np,$N[1],8),$np
	mov	56+8(%rsp),$rp		# restore $rp
	jmp	.Lsub4x

.align	32
.Lsub4x:
	.byte	0x66
	mov	8*0($tp),@ri[0]
	mov	8*1($tp),@ri[1]
	.byte	0x66
	sbb	16*0($np),@ri[0]
	mov	8*2($tp),@ri[2]
	sbb	16*1($np),@ri[1]
	mov	3*8($tp),@ri[3]
	lea	4*8($tp),$tp
	sbb	16*2($np),@ri[2]
	mov	@ri[0],8*0($rp)
	sbb	16*3($np),@ri[3]
	lea	16*4($np),$np
	mov	@ri[1],8*1($rp)
	mov	@ri[2],8*2($rp)
	mov	@ri[3],8*3($rp)
	lea	8*4($rp),$rp

	inc	$num
	jnz	.Lsub4x

	ret
___
}
$code.=<<___;
.size	mul4x_internal,.-mul4x_internal
___
}}}
{{{
######################################################################
# void GFp_bn_power5(
my $rptr="%rdi";	# BN_ULONG *rptr,
my $aptr="%rsi";	# const BN_ULONG *aptr,
my $bptr="%rdx";	# const void *table,
my $nptr="%rcx";	# const BN_ULONG *nptr,
my $n0  ="%r8";		# const BN_ULONG *n0);
my $num ="%r9";		# int num, has to be divisible by 8
			# int pwr

my ($i,$j,$tptr)=("%rbp","%rcx",$rptr);
my @A0=("%r10","%r11");
my @A1=("%r12","%r13");
my ($a0,$a1,$ai)=("%r14","%r15","%rbx");

$code.=<<___;
.globl	GFp_bn_power5
.type	GFp_bn_power5,\@function,6
.align	32
GFp_bn_power5:
.cfi_startproc
	mov	%rsp,%rax
.cfi_def_cfa_register	%rax
___
$code.=<<___ if ($addx);
	leaq	GFp_ia32cap_P(%rip),%r11
	mov	8(%r11),%r11d
	and	\$0x80108,%r11d
	cmp	\$0x80108,%r11d		# check for AD*X+BMI2+BMI1
	je	.Lpowerx5_enter
___
$code.=<<___;
	push	%rbx
.cfi_push	%rbx
	push	%rbp
.cfi_push	%rbp
	push	%r12
.cfi_push	%r12
	push	%r13
.cfi_push	%r13
	push	%r14
.cfi_push	%r14
	push	%r15
.cfi_push	%r15
.Lpower5_prologue:

	shl	\$3,${num}d		# convert $num to bytes
	lea	($num,$num,2),%r10d	# 3*$num
	neg	$num
	mov	($n0),$n0		# *n0

	##############################################################
	# Ensure that stack frame doesn't alias with $rptr+3*$num
	# modulo 4096, which covers ret[num], am[num] and n[num]
	# (see bn_exp.c). This is done to allow memory disambiguation
	# logic do its magic. [Extra 256 bytes is for power mask
	# calculated from 7th argument, the index.]
	#
	lea	-320(%rsp,$num,2),%r11
	mov	%rsp,%rbp
	sub	$rptr,%r11
	and	\$4095,%r11
	cmp	%r11,%r10
	jb	.Lpwr_sp_alt
	sub	%r11,%rbp		# align with $aptr
	lea	-320(%rbp,$num,2),%rbp	# future alloca(frame+2*num*8+256)
	jmp	.Lpwr_sp_done

.align	32
.Lpwr_sp_alt:
	lea	4096-320(,$num,2),%r10
	lea	-320(%rbp,$num,2),%rbp	# future alloca(frame+2*num*8+256)
	sub	%r10,%r11
	mov	\$0,%r10
	cmovc	%r10,%r11
	sub	%r11,%rbp
.Lpwr_sp_done:
	and	\$-64,%rbp
	mov	%rsp,%r11
	sub	%rbp,%r11
	and	\$-4096,%r11
	lea	(%rbp,%r11),%rsp
	mov	(%rsp),%r10
	cmp	%rbp,%rsp
	ja	.Lpwr_page_walk
	jmp	.Lpwr_page_walk_done

.Lpwr_page_walk:
	lea	-4096(%rsp),%rsp
	mov	(%rsp),%r10
	cmp	%rbp,%rsp
	ja	.Lpwr_page_walk
.Lpwr_page_walk_done:

	mov	$num,%r10
	neg	$num

	##############################################################
	# Stack layout
	#
	# +0	saved $num, used in reduction section
	# +8	&t[2*$num], used in reduction section
	# +32	saved *n0
	# +40	saved %rsp
	# +48	t[2*$num]
	#
	mov	$n0,  32(%rsp)
	mov	%rax, 40(%rsp)		# save original %rsp
.cfi_cfa_expression	%rsp+40,deref,+8
.Lpower5_body:
	movq	$rptr,%xmm1		# save $rptr, used in sqr8x
	movq	$nptr,%xmm2		# save $nptr
	movq	%r10, %xmm3		# -$num, used in sqr8x
	movq	$bptr,%xmm4

	call	__bn_sqr8x_internal
	call	__bn_post4x_internal
	call	__bn_sqr8x_internal
	call	__bn_post4x_internal
	call	__bn_sqr8x_internal
	call	__bn_post4x_internal
	call	__bn_sqr8x_internal
	call	__bn_post4x_internal
	call	__bn_sqr8x_internal
	call	__bn_post4x_internal

	movq	%xmm2,$nptr
	movq	%xmm4,$bptr
	mov	$aptr,$rptr
	mov	40(%rsp),%rax
	lea	32(%rsp),$n0

	call	mul4x_internal

	mov	40(%rsp),%rsi		# restore %rsp
.cfi_def_cfa	%rsi,8
	mov	\$1,%rax
	mov	-48(%rsi),%r15
.cfi_restore	%r15
	mov	-40(%rsi),%r14
.cfi_restore	%r14
	mov	-32(%rsi),%r13
.cfi_restore	%r13
	mov	-24(%rsi),%r12
.cfi_restore	%r12
	mov	-16(%rsi),%rbp
.cfi_restore	%rbp
	mov	-8(%rsi),%rbx
.cfi_restore	%rbx
	lea	(%rsi),%rsp
.cfi_def_cfa_register	%rsp
.Lpower5_epilogue:
	ret
.cfi_endproc
.size	GFp_bn_power5,.-GFp_bn_power5

.globl	GFp_bn_sqr8x_internal
.hidden	GFp_bn_sqr8x_internal
.type	GFp_bn_sqr8x_internal,\@abi-omnipotent
.align	32
GFp_bn_sqr8x_internal:
__bn_sqr8x_internal:
	##############################################################
	# Squaring part:
	#
	# a) multiply-n-add everything but a[i]*a[i];
	# b) shift result of a) by 1 to the left and accumulate
	#    a[i]*a[i] products;
	#
	##############################################################
	#                                                     a[1]a[0]
	#                                                 a[2]a[0]
	#                                             a[3]a[0]
	#                                             a[2]a[1]
	#                                         a[4]a[0]
	#                                         a[3]a[1]
	#                                     a[5]a[0]
	#                                     a[4]a[1]
	#                                     a[3]a[2]
	#                                 a[6]a[0]
	#                                 a[5]a[1]
	#                                 a[4]a[2]
	#                             a[7]a[0]
	#                             a[6]a[1]
	#                             a[5]a[2]
	#                             a[4]a[3]
	#                         a[7]a[1]
	#                         a[6]a[2]
	#                         a[5]a[3]
	#                     a[7]a[2]
	#                     a[6]a[3]
	#                     a[5]a[4]
	#                 a[7]a[3]
	#                 a[6]a[4]
	#             a[7]a[4]
	#             a[6]a[5]
	#         a[7]a[5]
	#     a[7]a[6]
	#                                                     a[1]a[0]
	#                                                 a[2]a[0]
	#                                             a[3]a[0]
	#                                         a[4]a[0]
	#                                     a[5]a[0]
	#                                 a[6]a[0]
	#                             a[7]a[0]
	#                                             a[2]a[1]
	#                                         a[3]a[1]
	#                                     a[4]a[1]
	#                                 a[5]a[1]
	#                             a[6]a[1]
	#                         a[7]a[1]
	#                                     a[3]a[2]
	#                                 a[4]a[2]
	#                             a[5]a[2]
	#                         a[6]a[2]
	#                     a[7]a[2]
	#                             a[4]a[3]
	#                         a[5]a[3]
	#                     a[6]a[3]
	#                 a[7]a[3]
	#                     a[5]a[4]
	#                 a[6]a[4]
	#             a[7]a[4]
	#             a[6]a[5]
	#         a[7]a[5]
	#     a[7]a[6]
	#                                                         a[0]a[0]
	#                                                 a[1]a[1]
	#                                         a[2]a[2]
	#                                 a[3]a[3]
	#                         a[4]a[4]
	#                 a[5]a[5]
	#         a[6]a[6]
	# a[7]a[7]

	lea	32(%r10),$i		# $i=-($num-32)
	lea	($aptr,$num),$aptr	# end of a[] buffer, ($aptr,$i)=&ap[2]

	mov	$num,$j			# $j=$num

					# comments apply to $num==8 case
	mov	-32($aptr,$i),$a0	# a[0]
	lea	48+8(%rsp,$num,2),$tptr	# end of tp[] buffer, &tp[2*$num]
	mov	-24($aptr,$i),%rax	# a[1]
	lea	-32($tptr,$i),$tptr	# end of tp[] window, &tp[2*$num-"$i"]
	mov	-16($aptr,$i),$ai	# a[2]
	mov	%rax,$a1

	mul	$a0			# a[1]*a[0]
	mov	%rax,$A0[0]		# a[1]*a[0]
	 mov	$ai,%rax		# a[2]
	mov	%rdx,$A0[1]
	mov	$A0[0],-24($tptr,$i)	# t[1]

	mul	$a0			# a[2]*a[0]
	add	%rax,$A0[1]
	 mov	$ai,%rax
	adc	\$0,%rdx
	mov	$A0[1],-16($tptr,$i)	# t[2]
	mov	%rdx,$A0[0]


	 mov	-8($aptr,$i),$ai	# a[3]
	mul	$a1			# a[2]*a[1]
	mov	%rax,$A1[0]		# a[2]*a[1]+t[3]
	 mov	$ai,%rax
	mov	%rdx,$A1[1]

	 lea	($i),$j
	mul	$a0			# a[3]*a[0]
	add	%rax,$A0[0]		# a[3]*a[0]+a[2]*a[1]+t[3]
	 mov	$ai,%rax
	mov	%rdx,$A0[1]
	adc	\$0,$A0[1]
	add	$A1[0],$A0[0]
	adc	\$0,$A0[1]
	mov	$A0[0],-8($tptr,$j)	# t[3]
	jmp	.Lsqr4x_1st

.align	32
.Lsqr4x_1st:
	 mov	($aptr,$j),$ai		# a[4]
	mul	$a1			# a[3]*a[1]
	add	%rax,$A1[1]		# a[3]*a[1]+t[4]
	 mov	$ai,%rax
	mov	%rdx,$A1[0]
	adc	\$0,$A1[0]

	mul	$a0			# a[4]*a[0]
	add	%rax,$A0[1]		# a[4]*a[0]+a[3]*a[1]+t[4]
	 mov	$ai,%rax		# a[3]
	 mov	8($aptr,$j),$ai		# a[5]
	mov	%rdx,$A0[0]
	adc	\$0,$A0[0]
	add	$A1[1],$A0[1]
	adc	\$0,$A0[0]


	mul	$a1			# a[4]*a[3]
	add	%rax,$A1[0]		# a[4]*a[3]+t[5]
	 mov	$ai,%rax
	 mov	$A0[1],($tptr,$j)	# t[4]
	mov	%rdx,$A1[1]
	adc	\$0,$A1[1]

	mul	$a0			# a[5]*a[2]
	add	%rax,$A0[0]		# a[5]*a[2]+a[4]*a[3]+t[5]
	 mov	$ai,%rax
	 mov	16($aptr,$j),$ai	# a[6]
	mov	%rdx,$A0[1]
	adc	\$0,$A0[1]
	add	$A1[0],$A0[0]
	adc	\$0,$A0[1]

	mul	$a1			# a[5]*a[3]
	add	%rax,$A1[1]		# a[5]*a[3]+t[6]
	 mov	$ai,%rax
	 mov	$A0[0],8($tptr,$j)	# t[5]
	mov	%rdx,$A1[0]
	adc	\$0,$A1[0]

	mul	$a0			# a[6]*a[2]
	add	%rax,$A0[1]		# a[6]*a[2]+a[5]*a[3]+t[6]
	 mov	$ai,%rax		# a[3]
	 mov	24($aptr,$j),$ai	# a[7]
	mov	%rdx,$A0[0]
	adc	\$0,$A0[0]
	add	$A1[1],$A0[1]
	adc	\$0,$A0[0]


	mul	$a1			# a[6]*a[5]
	add	%rax,$A1[0]		# a[6]*a[5]+t[7]
	 mov	$ai,%rax
	 mov	$A0[1],16($tptr,$j)	# t[6]
	mov	%rdx,$A1[1]
	adc	\$0,$A1[1]
	 lea	32($j),$j

	mul	$a0			# a[7]*a[4]
	add	%rax,$A0[0]		# a[7]*a[4]+a[6]*a[5]+t[6]
	 mov	$ai,%rax
	mov	%rdx,$A0[1]
	adc	\$0,$A0[1]
	add	$A1[0],$A0[0]
	adc	\$0,$A0[1]
	mov	$A0[0],-8($tptr,$j)	# t[7]

	cmp	\$0,$j
	jne	.Lsqr4x_1st

	mul	$a1			# a[7]*a[5]
	add	%rax,$A1[1]
	lea	16($i),$i
	adc	\$0,%rdx
	add	$A0[1],$A1[1]
	adc	\$0,%rdx

	mov	$A1[1],($tptr)		# t[8]
	mov	%rdx,$A1[0]
	mov	%rdx,8($tptr)		# t[9]
	jmp	.Lsqr4x_outer

.align	32
.Lsqr4x_outer:				# comments apply to $num==6 case
	mov	-32($aptr,$i),$a0	# a[0]
	lea	48+8(%rsp,$num,2),$tptr	# end of tp[] buffer, &tp[2*$num]
	mov	-24($aptr,$i),%rax	# a[1]
	lea	-32($tptr,$i),$tptr	# end of tp[] window, &tp[2*$num-"$i"]
	mov	-16($aptr,$i),$ai	# a[2]
	mov	%rax,$a1

	mul	$a0			# a[1]*a[0]
	mov	-24($tptr,$i),$A0[0]	# t[1]
	add	%rax,$A0[0]		# a[1]*a[0]+t[1]
	 mov	$ai,%rax		# a[2]
	adc	\$0,%rdx
	mov	$A0[0],-24($tptr,$i)	# t[1]
	mov	%rdx,$A0[1]

	mul	$a0			# a[2]*a[0]
	add	%rax,$A0[1]
	 mov	$ai,%rax
	adc	\$0,%rdx
	add	-16($tptr,$i),$A0[1]	# a[2]*a[0]+t[2]
	mov	%rdx,$A0[0]
	adc	\$0,$A0[0]
	mov	$A0[1],-16($tptr,$i)	# t[2]

	xor	$A1[0],$A1[0]

	 mov	-8($aptr,$i),$ai	# a[3]
	mul	$a1			# a[2]*a[1]
	add	%rax,$A1[0]		# a[2]*a[1]+t[3]
	 mov	$ai,%rax
	adc	\$0,%rdx
	add	-8($tptr,$i),$A1[0]
	mov	%rdx,$A1[1]
	adc	\$0,$A1[1]

	mul	$a0			# a[3]*a[0]
	add	%rax,$A0[0]		# a[3]*a[0]+a[2]*a[1]+t[3]
	 mov	$ai,%rax
	adc	\$0,%rdx
	add	$A1[0],$A0[0]
	mov	%rdx,$A0[1]
	adc	\$0,$A0[1]
	mov	$A0[0],-8($tptr,$i)	# t[3]

	lea	($i),$j
	jmp	.Lsqr4x_inner

.align	32
.Lsqr4x_inner:
	 mov	($aptr,$j),$ai		# a[4]
	mul	$a1			# a[3]*a[1]
	add	%rax,$A1[1]		# a[3]*a[1]+t[4]
	 mov	$ai,%rax
	mov	%rdx,$A1[0]
	adc	\$0,$A1[0]
	add	($tptr,$j),$A1[1]
	adc	\$0,$A1[0]

	.byte	0x67
	mul	$a0			# a[4]*a[0]
	add	%rax,$A0[1]		# a[4]*a[0]+a[3]*a[1]+t[4]
	 mov	$ai,%rax		# a[3]
	 mov	8($aptr,$j),$ai		# a[5]
	mov	%rdx,$A0[0]
	adc	\$0,$A0[0]
	add	$A1[1],$A0[1]
	adc	\$0,$A0[0]

	mul	$a1			# a[4]*a[3]
	add	%rax,$A1[0]		# a[4]*a[3]+t[5]
	mov	$A0[1],($tptr,$j)	# t[4]
	 mov	$ai,%rax
	mov	%rdx,$A1[1]
	adc	\$0,$A1[1]
	add	8($tptr,$j),$A1[0]
	lea	16($j),$j		# j++
	adc	\$0,$A1[1]

	mul	$a0			# a[5]*a[2]
	add	%rax,$A0[0]		# a[5]*a[2]+a[4]*a[3]+t[5]
	 mov	$ai,%rax
	adc	\$0,%rdx
	add	$A1[0],$A0[0]
	mov	%rdx,$A0[1]
	adc	\$0,$A0[1]
	mov	$A0[0],-8($tptr,$j)	# t[5], "preloaded t[1]" below

	cmp	\$0,$j
	jne	.Lsqr4x_inner

	.byte	0x67
	mul	$a1			# a[5]*a[3]
	add	%rax,$A1[1]
	adc	\$0,%rdx
	add	$A0[1],$A1[1]
	adc	\$0,%rdx

	mov	$A1[1],($tptr)		# t[6], "preloaded t[2]" below
	mov	%rdx,$A1[0]
	mov	%rdx,8($tptr)		# t[7], "preloaded t[3]" below

	add	\$16,$i
	jnz	.Lsqr4x_outer

					# comments apply to $num==4 case
	mov	-32($aptr),$a0		# a[0]
	lea	48+8(%rsp,$num,2),$tptr	# end of tp[] buffer, &tp[2*$num]
	mov	-24($aptr),%rax		# a[1]
	lea	-32($tptr,$i),$tptr	# end of tp[] window, &tp[2*$num-"$i"]
	mov	-16($aptr),$ai		# a[2]
	mov	%rax,$a1

	mul	$a0			# a[1]*a[0]
	add	%rax,$A0[0]		# a[1]*a[0]+t[1], preloaded t[1]
	 mov	$ai,%rax		# a[2]
	mov	%rdx,$A0[1]
	adc	\$0,$A0[1]

	mul	$a0			# a[2]*a[0]
	add	%rax,$A0[1]
	 mov	$ai,%rax
	 mov	$A0[0],-24($tptr)	# t[1]
	mov	%rdx,$A0[0]
	adc	\$0,$A0[0]
	add	$A1[1],$A0[1]		# a[2]*a[0]+t[2], preloaded t[2]
	 mov	-8($aptr),$ai		# a[3]
	adc	\$0,$A0[0]

	mul	$a1			# a[2]*a[1]
	add	%rax,$A1[0]		# a[2]*a[1]+t[3], preloaded t[3]
	 mov	$ai,%rax
	 mov	$A0[1],-16($tptr)	# t[2]
	mov	%rdx,$A1[1]
	adc	\$0,$A1[1]

	mul	$a0			# a[3]*a[0]
	add	%rax,$A0[0]		# a[3]*a[0]+a[2]*a[1]+t[3]
	 mov	$ai,%rax
	mov	%rdx,$A0[1]
	adc	\$0,$A0[1]
	add	$A1[0],$A0[0]
	adc	\$0,$A0[1]
	mov	$A0[0],-8($tptr)	# t[3]

	mul	$a1			# a[3]*a[1]
	add	%rax,$A1[1]
	 mov	-16($aptr),%rax		# a[2]
	adc	\$0,%rdx
	add	$A0[1],$A1[1]
	adc	\$0,%rdx

	mov	$A1[1],($tptr)		# t[4]
	mov	%rdx,$A1[0]
	mov	%rdx,8($tptr)		# t[5]

	mul	$ai			# a[2]*a[3]
___
{
my ($shift,$carry)=($a0,$a1);
my @S=(@A1,$ai,$n0);
$code.=<<___;
	 add	\$16,$i
	 xor	$shift,$shift
	 sub	$num,$i			# $i=16-$num
	 xor	$carry,$carry

	add	$A1[0],%rax		# t[5]
	adc	\$0,%rdx
	mov	%rax,8($tptr)		# t[5]
	mov	%rdx,16($tptr)		# t[6]
	mov	$carry,24($tptr)	# t[7]

	 mov	-16($aptr,$i),%rax	# a[0]
	lea	48+8(%rsp),$tptr
	 xor	$A0[0],$A0[0]		# t[0]
	 mov	8($tptr),$A0[1]		# t[1]

	lea	($shift,$A0[0],2),$S[0]	# t[2*i]<<1 | shift
	shr	\$63,$A0[0]
	lea	($j,$A0[1],2),$S[1]	# t[2*i+1]<<1 |
	shr	\$63,$A0[1]
	or	$A0[0],$S[1]		# | t[2*i]>>63
	 mov	16($tptr),$A0[0]	# t[2*i+2]	# prefetch
	mov	$A0[1],$shift		# shift=t[2*i+1]>>63
	mul	%rax			# a[i]*a[i]
	neg	$carry			# mov $carry,cf
	 mov	24($tptr),$A0[1]	# t[2*i+2+1]	# prefetch
	adc	%rax,$S[0]
	 mov	-8($aptr,$i),%rax	# a[i+1]	# prefetch
	mov	$S[0],($tptr)
	adc	%rdx,$S[1]

	lea	($shift,$A0[0],2),$S[2]	# t[2*i]<<1 | shift
	 mov	$S[1],8($tptr)
	 sbb	$carry,$carry		# mov cf,$carry
	shr	\$63,$A0[0]
	lea	($j,$A0[1],2),$S[3]	# t[2*i+1]<<1 |
	shr	\$63,$A0[1]
	or	$A0[0],$S[3]		# | t[2*i]>>63
	 mov	32($tptr),$A0[0]	# t[2*i+2]	# prefetch
	mov	$A0[1],$shift		# shift=t[2*i+1]>>63
	mul	%rax			# a[i]*a[i]
	neg	$carry			# mov $carry,cf
	 mov	40($tptr),$A0[1]	# t[2*i+2+1]	# prefetch
	adc	%rax,$S[2]
	 mov	0($aptr,$i),%rax	# a[i+1]	# prefetch
	mov	$S[2],16($tptr)
	adc	%rdx,$S[3]
	lea	16($i),$i
	mov	$S[3],24($tptr)
	sbb	$carry,$carry		# mov cf,$carry
	lea	64($tptr),$tptr
	jmp	.Lsqr4x_shift_n_add

.align	32
.Lsqr4x_shift_n_add:
	lea	($shift,$A0[0],2),$S[0]	# t[2*i]<<1 | shift
	shr	\$63,$A0[0]
	lea	($j,$A0[1],2),$S[1]	# t[2*i+1]<<1 |
	shr	\$63,$A0[1]
	or	$A0[0],$S[1]		# | t[2*i]>>63
	 mov	-16($tptr),$A0[0]	# t[2*i+2]	# prefetch
	mov	$A0[1],$shift		# shift=t[2*i+1]>>63
	mul	%rax			# a[i]*a[i]
	neg	$carry			# mov $carry,cf
	 mov	-8($tptr),$A0[1]	# t[2*i+2+1]	# prefetch
	adc	%rax,$S[0]
	 mov	-8($aptr,$i),%rax	# a[i+1]	# prefetch
	mov	$S[0],-32($tptr)
	adc	%rdx,$S[1]

	lea	($shift,$A0[0],2),$S[2]	# t[2*i]<<1 | shift
	 mov	$S[1],-24($tptr)
	 sbb	$carry,$carry		# mov cf,$carry
	shr	\$63,$A0[0]
	lea	($j,$A0[1],2),$S[3]	# t[2*i+1]<<1 |
	shr	\$63,$A0[1]
	or	$A0[0],$S[3]		# | t[2*i]>>63
	 mov	0($tptr),$A0[0]		# t[2*i+2]	# prefetch
	mov	$A0[1],$shift		# shift=t[2*i+1]>>63
	mul	%rax			# a[i]*a[i]
	neg	$carry			# mov $carry,cf
	 mov	8($tptr),$A0[1]		# t[2*i+2+1]	# prefetch
	adc	%rax,$S[2]
	 mov	0($aptr,$i),%rax	# a[i+1]	# prefetch
	mov	$S[2],-16($tptr)
	adc	%rdx,$S[3]

	lea	($shift,$A0[0],2),$S[0]	# t[2*i]<<1 | shift
	 mov	$S[3],-8($tptr)
	 sbb	$carry,$carry		# mov cf,$carry
	shr	\$63,$A0[0]
	lea	($j,$A0[1],2),$S[1]	# t[2*i+1]<<1 |
	shr	\$63,$A0[1]
	or	$A0[0],$S[1]		# | t[2*i]>>63
	 mov	16($tptr),$A0[0]	# t[2*i+2]	# prefetch
	mov	$A0[1],$shift		# shift=t[2*i+1]>>63
	mul	%rax			# a[i]*a[i]
	neg	$carry			# mov $carry,cf
	 mov	24($tptr),$A0[1]	# t[2*i+2+1]	# prefetch
	adc	%rax,$S[0]
	 mov	8($aptr,$i),%rax	# a[i+1]	# prefetch
	mov	$S[0],0($tptr)
	adc	%rdx,$S[1]

	lea	($shift,$A0[0],2),$S[2]	# t[2*i]<<1 | shift
	 mov	$S[1],8($tptr)
	 sbb	$carry,$carry		# mov cf,$carry
	shr	\$63,$A0[0]
	lea	($j,$A0[1],2),$S[3]	# t[2*i+1]<<1 |
	shr	\$63,$A0[1]
	or	$A0[0],$S[3]		# | t[2*i]>>63
	 mov	32($tptr),$A0[0]	# t[2*i+2]	# prefetch
	mov	$A0[1],$shift		# shift=t[2*i+1]>>63
	mul	%rax			# a[i]*a[i]
	neg	$carry			# mov $carry,cf
	 mov	40($tptr),$A0[1]	# t[2*i+2+1]	# prefetch
	adc	%rax,$S[2]
	 mov	16($aptr,$i),%rax	# a[i+1]	# prefetch
	mov	$S[2],16($tptr)
	adc	%rdx,$S[3]
	mov	$S[3],24($tptr)
	sbb	$carry,$carry		# mov cf,$carry
	lea	64($tptr),$tptr
	add	\$32,$i
	jnz	.Lsqr4x_shift_n_add

	lea	($shift,$A0[0],2),$S[0]	# t[2*i]<<1 | shift
	.byte	0x67
	shr	\$63,$A0[0]
	lea	($j,$A0[1],2),$S[1]	# t[2*i+1]<<1 |
	shr	\$63,$A0[1]
	or	$A0[0],$S[1]		# | t[2*i]>>63
	 mov	-16($tptr),$A0[0]	# t[2*i+2]	# prefetch
	mov	$A0[1],$shift		# shift=t[2*i+1]>>63
	mul	%rax			# a[i]*a[i]
	neg	$carry			# mov $carry,cf
	 mov	-8($tptr),$A0[1]	# t[2*i+2+1]	# prefetch
	adc	%rax,$S[0]
	 mov	-8($aptr),%rax		# a[i+1]	# prefetch
	mov	$S[0],-32($tptr)
	adc	%rdx,$S[1]

	lea	($shift,$A0[0],2),$S[2]	# t[2*i]<<1|shift
	 mov	$S[1],-24($tptr)
	 sbb	$carry,$carry		# mov cf,$carry
	shr	\$63,$A0[0]
	lea	($j,$A0[1],2),$S[3]	# t[2*i+1]<<1 |
	shr	\$63,$A0[1]
	or	$A0[0],$S[3]		# | t[2*i]>>63
	mul	%rax			# a[i]*a[i]
	neg	$carry			# mov $carry,cf
	adc	%rax,$S[2]
	adc	%rdx,$S[3]
	mov	$S[2],-16($tptr)
	mov	$S[3],-8($tptr)
___
}
######################################################################
# Montgomery reduction part, "word-by-word" algorithm.
#
# This new path is inspired by multiple submissions from Intel, by
# Shay Gueron, Vlad Krasnov, Erdinc Ozturk, James Guilford,
# Vinodh Gopal...
{
my ($nptr,$tptr,$carry,$m0)=("%rbp","%rdi","%rsi","%rbx");

$code.=<<___;
	movq	%xmm2,$nptr
__bn_sqr8x_reduction:
	xor	%rax,%rax
	lea	($nptr,$num),%rcx	# end of n[]
	lea	48+8(%rsp,$num,2),%rdx	# end of t[] buffer
	mov	%rcx,0+8(%rsp)
	lea	48+8(%rsp,$num),$tptr	# end of initial t[] window
	mov	%rdx,8+8(%rsp)
	neg	$num
	jmp	.L8x_reduction_loop

.align	32
.L8x_reduction_loop:
	lea	($tptr,$num),$tptr	# start of current t[] window
	.byte	0x66
	mov	8*0($tptr),$m0
	mov	8*1($tptr),%r9
	mov	8*2($tptr),%r10
	mov	8*3($tptr),%r11
	mov	8*4($tptr),%r12
	mov	8*5($tptr),%r13
	mov	8*6($tptr),%r14
	mov	8*7($tptr),%r15
	mov	%rax,(%rdx)		# store top-most carry bit
	lea	8*8($tptr),$tptr

	.byte	0x67
	mov	$m0,%r8
	imulq	32+8(%rsp),$m0		# n0*a[0]
	mov	8*0($nptr),%rax		# n[0]
	mov	\$8,%ecx
	jmp	.L8x_reduce

.align	32
.L8x_reduce:
	mulq	$m0
	 mov	8*1($nptr),%rax		# n[1]
	neg	%r8
	mov	%rdx,%r8
	adc	\$0,%r8

	mulq	$m0
	add	%rax,%r9
	 mov	8*2($nptr),%rax
	adc	\$0,%rdx
	add	%r9,%r8
	 mov	$m0,48-8+8(%rsp,%rcx,8)	# put aside n0*a[i]
	mov	%rdx,%r9
	adc	\$0,%r9

	mulq	$m0
	add	%rax,%r10
	 mov	8*3($nptr),%rax
	adc	\$0,%rdx
	add	%r10,%r9
	 mov	32+8(%rsp),$carry	# pull n0, borrow $carry
	mov	%rdx,%r10
	adc	\$0,%r10

	mulq	$m0
	add	%rax,%r11
	 mov	8*4($nptr),%rax
	adc	\$0,%rdx
	 imulq	%r8,$carry		# modulo-scheduled
	add	%r11,%r10
	mov	%rdx,%r11
	adc	\$0,%r11

	mulq	$m0
	add	%rax,%r12
	 mov	8*5($nptr),%rax
	adc	\$0,%rdx
	add	%r12,%r11
	mov	%rdx,%r12
	adc	\$0,%r12

	mulq	$m0
	add	%rax,%r13
	 mov	8*6($nptr),%rax
	adc	\$0,%rdx
	add	%r13,%r12
	mov	%rdx,%r13
	adc	\$0,%r13

	mulq	$m0
	add	%rax,%r14
	 mov	8*7($nptr),%rax
	adc	\$0,%rdx
	add	%r14,%r13
	mov	%rdx,%r14
	adc	\$0,%r14

	mulq	$m0
	 mov	$carry,$m0		# n0*a[i]
	add	%rax,%r15
	 mov	8*0($nptr),%rax		# n[0]
	adc	\$0,%rdx
	add	%r15,%r14
	mov	%rdx,%r15
	adc	\$0,%r15

	dec	%ecx
	jnz	.L8x_reduce

	lea	8*8($nptr),$nptr
	xor	%rax,%rax
	mov	8+8(%rsp),%rdx		# pull end of t[]
	cmp	0+8(%rsp),$nptr		# end of n[]?
	jae	.L8x_no_tail

	.byte	0x66
	add	8*0($tptr),%r8
	adc	8*1($tptr),%r9
	adc	8*2($tptr),%r10
	adc	8*3($tptr),%r11
	adc	8*4($tptr),%r12
	adc	8*5($tptr),%r13
	adc	8*6($tptr),%r14
	adc	8*7($tptr),%r15
	sbb	$carry,$carry		# top carry

	mov	48+56+8(%rsp),$m0	# pull n0*a[0]
	mov	\$8,%ecx
	mov	8*0($nptr),%rax
	jmp	.L8x_tail

.align	32
.L8x_tail:
	mulq	$m0
	add	%rax,%r8
	 mov	8*1($nptr),%rax
	 mov	%r8,($tptr)		# save result
	mov	%rdx,%r8
	adc	\$0,%r8

	mulq	$m0
	add	%rax,%r9
	 mov	8*2($nptr),%rax
	adc	\$0,%rdx
	add	%r9,%r8
	 lea	8($tptr),$tptr		# $tptr++
	mov	%rdx,%r9
	adc	\$0,%r9

	mulq	$m0
	add	%rax,%r10
	 mov	8*3($nptr),%rax
	adc	\$0,%rdx
	add	%r10,%r9
	mov	%rdx,%r10
	adc	\$0,%r10

	mulq	$m0
	add	%rax,%r11
	 mov	8*4($nptr),%rax
	adc	\$0,%rdx
	add	%r11,%r10
	mov	%rdx,%r11
	adc	\$0,%r11

	mulq	$m0
	add	%rax,%r12
	 mov	8*5($nptr),%rax
	adc	\$0,%rdx
	add	%r12,%r11
	mov	%rdx,%r12
	adc	\$0,%r12

	mulq	$m0
	add	%rax,%r13
	 mov	8*6($nptr),%rax
	adc	\$0,%rdx
	add	%r13,%r12
	mov	%rdx,%r13
	adc	\$0,%r13

	mulq	$m0
	add	%rax,%r14
	 mov	8*7($nptr),%rax
	adc	\$0,%rdx
	add	%r14,%r13
	mov	%rdx,%r14
	adc	\$0,%r14

	mulq	$m0
	 mov	48-16+8(%rsp,%rcx,8),$m0# pull n0*a[i]
	add	%rax,%r15
	adc	\$0,%rdx
	add	%r15,%r14
	 mov	8*0($nptr),%rax		# pull n[0]
	mov	%rdx,%r15
	adc	\$0,%r15

	dec	%ecx
	jnz	.L8x_tail

	lea	8*8($nptr),$nptr
	mov	8+8(%rsp),%rdx		# pull end of t[]
	cmp	0+8(%rsp),$nptr		# end of n[]?
	jae	.L8x_tail_done		# break out of loop

	 mov	48+56+8(%rsp),$m0	# pull n0*a[0]
	neg	$carry
	 mov	8*0($nptr),%rax		# pull n[0]
	adc	8*0($tptr),%r8
	adc	8*1($tptr),%r9
	adc	8*2($tptr),%r10
	adc	8*3($tptr),%r11
	adc	8*4($tptr),%r12
	adc	8*5($tptr),%r13
	adc	8*6($tptr),%r14
	adc	8*7($tptr),%r15
	sbb	$carry,$carry		# top carry

	mov	\$8,%ecx
	jmp	.L8x_tail

.align	32
.L8x_tail_done:
	xor	%rax,%rax
	add	(%rdx),%r8		# can this overflow?
	adc	\$0,%r9
	adc	\$0,%r10
	adc	\$0,%r11
	adc	\$0,%r12
	adc	\$0,%r13
	adc	\$0,%r14
	adc	\$0,%r15
	adc	\$0,%rax

	neg	$carry
.L8x_no_tail:
	adc	8*0($tptr),%r8
	adc	8*1($tptr),%r9
	adc	8*2($tptr),%r10
	adc	8*3($tptr),%r11
	adc	8*4($tptr),%r12
	adc	8*5($tptr),%r13
	adc	8*6($tptr),%r14
	adc	8*7($tptr),%r15
	adc	\$0,%rax		# top-most carry
	 mov	-8($nptr),%rcx		# np[num-1]
	 xor	$carry,$carry

	movq	%xmm2,$nptr		# restore $nptr

	mov	%r8,8*0($tptr)		# store top 512 bits
	mov	%r9,8*1($tptr)
	 movq	%xmm3,$num		# $num is %r9, can't be moved upwards
	mov	%r10,8*2($tptr)
	mov	%r11,8*3($tptr)
	mov	%r12,8*4($tptr)
	mov	%r13,8*5($tptr)
	mov	%r14,8*6($tptr)
	mov	%r15,8*7($tptr)
	lea	8*8($tptr),$tptr

	cmp	%rdx,$tptr		# end of t[]?
	jb	.L8x_reduction_loop
	ret
.size	GFp_bn_sqr8x_internal,.-GFp_bn_sqr8x_internal
___
}
##############################################################
# Post-condition, 4x unrolled
#
{
my ($tptr,$nptr)=("%rbx","%rbp");
$code.=<<___;
.type	__bn_post4x_internal,\@abi-omnipotent
.align	32
__bn_post4x_internal:
	mov	8*0($nptr),%r12
	lea	(%rdi,$num),$tptr	# %rdi was $tptr above
	mov	$num,%rcx
	movq	%xmm1,$rptr		# restore $rptr
	neg	%rax
	movq	%xmm1,$aptr		# prepare for back-to-back call
	sar	\$3+2,%rcx
	dec	%r12			# so that after 'not' we get -n[0]
	xor	%r10,%r10
	mov	8*1($nptr),%r13
	mov	8*2($nptr),%r14
	mov	8*3($nptr),%r15
	jmp	.Lsqr4x_sub_entry

.align	16
.Lsqr4x_sub:
	mov	8*0($nptr),%r12
	mov	8*1($nptr),%r13
	mov	8*2($nptr),%r14
	mov	8*3($nptr),%r15
.Lsqr4x_sub_entry:
	lea	8*4($nptr),$nptr
	not	%r12
	not	%r13
	not	%r14
	not	%r15
	and	%rax,%r12
	and	%rax,%r13
	and	%rax,%r14
	and	%rax,%r15

	neg	%r10			# mov %r10,%cf
	adc	8*0($tptr),%r12
	adc	8*1($tptr),%r13
	adc	8*2($tptr),%r14
	adc	8*3($tptr),%r15
	mov	%r12,8*0($rptr)
	lea	8*4($tptr),$tptr
	mov	%r13,8*1($rptr)
	sbb	%r10,%r10		# mov %cf,%r10
	mov	%r14,8*2($rptr)
	mov	%r15,8*3($rptr)
	lea	8*4($rptr),$rptr

	inc	%rcx			# pass %cf
	jnz	.Lsqr4x_sub

	mov	$num,%r10		# prepare for back-to-back call
	neg	$num			# restore $num
	ret
.size	__bn_post4x_internal,.-__bn_post4x_internal
___
}
{
$code.=<<___;
.globl	GFp_bn_from_montgomery
.type	GFp_bn_from_montgomery,\@abi-omnipotent
.align	32
GFp_bn_from_montgomery:
	testl	\$7,`($win64?"48(%rsp)":"%r9d")`
	jz	bn_from_mont8x
	xor	%eax,%eax
	ret
.size	GFp_bn_from_montgomery,.-GFp_bn_from_montgomery

.type	bn_from_mont8x,\@function,6
.align	32
bn_from_mont8x:
.cfi_startproc
	.byte	0x67
	mov	%rsp,%rax
.cfi_def_cfa_register	%rax
	push	%rbx
.cfi_push	%rbx
	push	%rbp
.cfi_push	%rbp
	push	%r12
.cfi_push	%r12
	push	%r13
.cfi_push	%r13
	push	%r14
.cfi_push	%r14
	push	%r15
.cfi_push	%r15
.Lfrom_prologue:

	shl	\$3,${num}d		# convert $num to bytes
	lea	($num,$num,2),%r10	# 3*$num in bytes
	neg	$num
	mov	($n0),$n0		# *n0

	##############################################################
	# Ensure that stack frame doesn't alias with $rptr+3*$num
	# modulo 4096, which covers ret[num], am[num] and n[num]
	# (see bn_exp.c). The stack is allocated to aligned with
	# GFp_bn_power5's frame, and as GFp_bn_from_montgomery happens to be
	# last operation, we use the opportunity to cleanse it.
	#
	lea	-320(%rsp,$num,2),%r11
	mov	%rsp,%rbp
	sub	$rptr,%r11
	and	\$4095,%r11
	cmp	%r11,%r10
	jb	.Lfrom_sp_alt
	sub	%r11,%rbp		# align with $aptr
	lea	-320(%rbp,$num,2),%rbp	# future alloca(frame+2*$num*8+256)
	jmp	.Lfrom_sp_done

.align	32
.Lfrom_sp_alt:
	lea	4096-320(,$num,2),%r10
	lea	-320(%rbp,$num,2),%rbp	# future alloca(frame+2*$num*8+256)
	sub	%r10,%r11
	mov	\$0,%r10
	cmovc	%r10,%r11
	sub	%r11,%rbp
.Lfrom_sp_done:
	and	\$-64,%rbp
	mov	%rsp,%r11
	sub	%rbp,%r11
	and	\$-4096,%r11
	lea	(%rbp,%r11),%rsp
	mov	(%rsp),%r10
	cmp	%rbp,%rsp
	ja	.Lfrom_page_walk
	jmp	.Lfrom_page_walk_done

.Lfrom_page_walk:
	lea	-4096(%rsp),%rsp
	mov	(%rsp),%r10
	cmp	%rbp,%rsp
	ja	.Lfrom_page_walk
.Lfrom_page_walk_done:

	mov	$num,%r10
	neg	$num

	##############################################################
	# Stack layout
	#
	# +0	saved $num, used in reduction section
	# +8	&t[2*$num], used in reduction section
	# +32	saved *n0
	# +40	saved %rsp
	# +48	t[2*$num]
	#
	mov	$n0,  32(%rsp)
	mov	%rax, 40(%rsp)		# save original %rsp
.cfi_cfa_expression	%rsp+40,deref,+8
.Lfrom_body:
	mov	$num,%r11
	lea	48(%rsp),%rax
	pxor	%xmm0,%xmm0
	jmp	.Lmul_by_1

.align	32
.Lmul_by_1:
	movdqu	($aptr),%xmm1
	movdqu	16($aptr),%xmm2
	movdqu	32($aptr),%xmm3
	movdqa	%xmm0,(%rax,$num)
	movdqu	48($aptr),%xmm4
	movdqa	%xmm0,16(%rax,$num)
	.byte	0x48,0x8d,0xb6,0x40,0x00,0x00,0x00	# lea	64($aptr),$aptr
	movdqa	%xmm1,(%rax)
	movdqa	%xmm0,32(%rax,$num)
	movdqa	%xmm2,16(%rax)
	movdqa	%xmm0,48(%rax,$num)
	movdqa	%xmm3,32(%rax)
	movdqa	%xmm4,48(%rax)
	lea	64(%rax),%rax
	sub	\$64,%r11
	jnz	.Lmul_by_1

	movq	$rptr,%xmm1
	movq	$nptr,%xmm2
	.byte	0x67
	mov	$nptr,%rbp
	movq	%r10, %xmm3		# -num
___
$code.=<<___ if ($addx);
	leaq	GFp_ia32cap_P(%rip),%r11
	mov	8(%r11),%r11d
	and	\$0x80108,%r11d
	cmp	\$0x80108,%r11d		# check for AD*X+BMI2+BMI1
	jne	.Lfrom_mont_nox

	lea	(%rax,$num),$rptr
	call	__bn_sqrx8x_reduction
	call	__bn_postx4x_internal

	pxor	%xmm0,%xmm0
	lea	48(%rsp),%rax
	jmp	.Lfrom_mont_zero

.align	32
.Lfrom_mont_nox:
___
$code.=<<___;
	call	__bn_sqr8x_reduction
	call	__bn_post4x_internal

	pxor	%xmm0,%xmm0
	lea	48(%rsp),%rax
	jmp	.Lfrom_mont_zero

.align	32
.Lfrom_mont_zero:
	mov	40(%rsp),%rsi		# restore %rsp
.cfi_def_cfa	%rsi,8
	movdqa	%xmm0,16*0(%rax)
	movdqa	%xmm0,16*1(%rax)
	movdqa	%xmm0,16*2(%rax)
	movdqa	%xmm0,16*3(%rax)
	lea	16*4(%rax),%rax
	sub	\$32,$num
	jnz	.Lfrom_mont_zero

	mov	\$1,%rax
	mov	-48(%rsi),%r15
.cfi_restore	%r15
	mov	-40(%rsi),%r14
.cfi_restore	%r14
	mov	-32(%rsi),%r13
.cfi_restore	%r13
	mov	-24(%rsi),%r12
.cfi_restore	%r12
	mov	-16(%rsi),%rbp
.cfi_restore	%rbp
	mov	-8(%rsi),%rbx
.cfi_restore	%rbx
	lea	(%rsi),%rsp
.cfi_def_cfa_register	%rsp
.Lfrom_epilogue:
	ret
.cfi_endproc
.size	bn_from_mont8x,.-bn_from_mont8x
___
}
}}}

if ($addx) {{{
my $bp="%rdx";	# restore original value

$code.=<<___;
.type	bn_mulx4x_mont_gather5,\@function,6
.align	32
bn_mulx4x_mont_gather5:
.cfi_startproc
	mov	%rsp,%rax
.cfi_def_cfa_register	%rax
.Lmulx4x_enter:
	push	%rbx
.cfi_push	%rbx
	push	%rbp
.cfi_push	%rbp
	push	%r12
.cfi_push	%r12
	push	%r13
.cfi_push	%r13
	push	%r14
.cfi_push	%r14
	push	%r15
.cfi_push	%r15
.Lmulx4x_prologue:

	shl	\$3,${num}d		# convert $num to bytes
	lea	($num,$num,2),%r10	# 3*$num in bytes
	neg	$num			# -$num
	mov	($n0),$n0		# *n0

	##############################################################
	# Ensure that stack frame doesn't alias with $rptr+3*$num
	# modulo 4096, which covers ret[num], am[num] and n[num]
	# (see bn_exp.c). This is done to allow memory disambiguation
	# logic do its magic. [Extra [num] is allocated in order
	# to align with GFp_bn_power5's frame, which is cleansed after
	# completing exponentiation. Extra 256 bytes is for power mask
	# calculated from 7th argument, the index.]
	#
	lea	-320(%rsp,$num,2),%r11
	mov	%rsp,%rbp
	sub	$rp,%r11
	and	\$4095,%r11
	cmp	%r11,%r10
	jb	.Lmulx4xsp_alt
	sub	%r11,%rbp		# align with $aptr
	lea	-320(%rbp,$num,2),%rbp	# future alloca(frame+2*$num*8+256)
	jmp	.Lmulx4xsp_done

.Lmulx4xsp_alt:
	lea	4096-320(,$num,2),%r10
	lea	-320(%rbp,$num,2),%rbp	# future alloca(frame+2*$num*8+256)
	sub	%r10,%r11
	mov	\$0,%r10
	cmovc	%r10,%r11
	sub	%r11,%rbp
.Lmulx4xsp_done:
	and	\$-64,%rbp		# ensure alignment
	mov	%rsp,%r11
	sub	%rbp,%r11
	and	\$-4096,%r11
	lea	(%rbp,%r11),%rsp
	mov	(%rsp),%r10
	cmp	%rbp,%rsp
	ja	.Lmulx4x_page_walk
	jmp	.Lmulx4x_page_walk_done

.Lmulx4x_page_walk:
	lea	-4096(%rsp),%rsp
	mov	(%rsp),%r10
	cmp	%rbp,%rsp
	ja	.Lmulx4x_page_walk
.Lmulx4x_page_walk_done:

	##############################################################
	# Stack layout
	# +0	-num
	# +8	off-loaded &b[i]
	# +16	end of b[num]
	# +24	inner counter
	# +32	saved n0
	# +40	saved %rsp
	# +48
	# +56	saved rp
	# +64	tmp[num+1]
	#
	mov	$n0, 32(%rsp)		# save *n0
	mov	%rax,40(%rsp)		# save original %rsp
.cfi_cfa_expression	%rsp+40,deref,+8
.Lmulx4x_body:
	call	mulx4x_internal

	mov	40(%rsp),%rsi		# restore %rsp
.cfi_def_cfa	%rsi,8
	mov	\$1,%rax

	mov	-48(%rsi),%r15
.cfi_restore	%r15
	mov	-40(%rsi),%r14
.cfi_restore	%r14
	mov	-32(%rsi),%r13
.cfi_restore	%r13
	mov	-24(%rsi),%r12
.cfi_restore	%r12
	mov	-16(%rsi),%rbp
.cfi_restore	%rbp
	mov	-8(%rsi),%rbx
.cfi_restore	%rbx
	lea	(%rsi),%rsp
.cfi_def_cfa_register	%rsp
.Lmulx4x_epilogue:
	ret
.cfi_endproc
.size	bn_mulx4x_mont_gather5,.-bn_mulx4x_mont_gather5

.type	mulx4x_internal,\@abi-omnipotent
.align	32
mulx4x_internal:
	mov	$num,8(%rsp)		# save -$num (it was in bytes)
	mov	$num,%r10
	neg	$num			# restore $num
	shl	\$5,$num
	neg	%r10			# restore $num
	lea	128($bp,$num),%r13	# end of powers table (+size optimization)
	shr	\$5+5,$num
	movd	`($win64?56:8)`(%rax),%xmm5	# load 7th argument
	sub	\$1,$num
	lea	.Linc(%rip),%rax
	mov	%r13,16+8(%rsp)		# end of b[num]
	mov	$num,24+8(%rsp)		# inner counter
	mov	$rp, 56+8(%rsp)		# save $rp
___
my ($aptr, $bptr, $nptr, $tptr, $mi,  $bi,  $zero, $num)=
   ("%rsi","%rdi","%rcx","%rbx","%r8","%r9","%rbp","%rax");
my $rptr=$bptr;
my $STRIDE=2**5*8;		# 5 is "window size"
my $N=$STRIDE/4;		# should match cache line size
$code.=<<___;
	movdqa	0(%rax),%xmm0		# 00000001000000010000000000000000
	movdqa	16(%rax),%xmm1		# 00000002000000020000000200000002
	lea	88-112(%rsp,%r10),%r10	# place the mask after tp[num+1] (+ICache optimization)
	lea	128($bp),$bptr		# size optimization

	pshufd	\$0,%xmm5,%xmm5		# broadcast index
	movdqa	%xmm1,%xmm4
	.byte	0x67
	movdqa	%xmm1,%xmm2
___
########################################################################
# calculate mask by comparing 0..31 to index and save result to stack
#
$code.=<<___;
	.byte	0x67
	paddd	%xmm0,%xmm1
	pcmpeqd	%xmm5,%xmm0		# compare to 1,0
	movdqa	%xmm4,%xmm3
___
for($i=0;$i<$STRIDE/16-4;$i+=4) {
$code.=<<___;
	paddd	%xmm1,%xmm2
	pcmpeqd	%xmm5,%xmm1		# compare to 3,2
	movdqa	%xmm0,`16*($i+0)+112`(%r10)
	movdqa	%xmm4,%xmm0

	paddd	%xmm2,%xmm3
	pcmpeqd	%xmm5,%xmm2		# compare to 5,4
	movdqa	%xmm1,`16*($i+1)+112`(%r10)
	movdqa	%xmm4,%xmm1

	paddd	%xmm3,%xmm0
	pcmpeqd	%xmm5,%xmm3		# compare to 7,6
	movdqa	%xmm2,`16*($i+2)+112`(%r10)
	movdqa	%xmm4,%xmm2

	paddd	%xmm0,%xmm1
	pcmpeqd	%xmm5,%xmm0
	movdqa	%xmm3,`16*($i+3)+112`(%r10)
	movdqa	%xmm4,%xmm3
___
}
$code.=<<___;				# last iteration can be optimized
	.byte	0x67
	paddd	%xmm1,%xmm2
	pcmpeqd	%xmm5,%xmm1
	movdqa	%xmm0,`16*($i+0)+112`(%r10)

	paddd	%xmm2,%xmm3
	pcmpeqd	%xmm5,%xmm2
	movdqa	%xmm1,`16*($i+1)+112`(%r10)

	pcmpeqd	%xmm5,%xmm3
	movdqa	%xmm2,`16*($i+2)+112`(%r10)

	pand	`16*($i+0)-128`($bptr),%xmm0	# while it's still in register
	pand	`16*($i+1)-128`($bptr),%xmm1
	pand	`16*($i+2)-128`($bptr),%xmm2
	movdqa	%xmm3,`16*($i+3)+112`(%r10)
	pand	`16*($i+3)-128`($bptr),%xmm3
	por	%xmm2,%xmm0
	por	%xmm3,%xmm1
___
for($i=0;$i<$STRIDE/16-4;$i+=4) {
$code.=<<___;
	movdqa	`16*($i+0)-128`($bptr),%xmm4
	movdqa	`16*($i+1)-128`($bptr),%xmm5
	movdqa	`16*($i+2)-128`($bptr),%xmm2
	pand	`16*($i+0)+112`(%r10),%xmm4
	movdqa	`16*($i+3)-128`($bptr),%xmm3
	pand	`16*($i+1)+112`(%r10),%xmm5
	por	%xmm4,%xmm0
	pand	`16*($i+2)+112`(%r10),%xmm2
	por	%xmm5,%xmm1
	pand	`16*($i+3)+112`(%r10),%xmm3
	por	%xmm2,%xmm0
	por	%xmm3,%xmm1
___
}
$code.=<<___;
	pxor	%xmm1,%xmm0
	pshufd	\$0x4e,%xmm0,%xmm1
	por	%xmm1,%xmm0
	lea	$STRIDE($bptr),$bptr
	movq	%xmm0,%rdx		# bp[0]
	lea	64+8*4+8(%rsp),$tptr

	mov	%rdx,$bi
	mulx	0*8($aptr),$mi,%rax	# a[0]*b[0]
	mulx	1*8($aptr),%r11,%r12	# a[1]*b[0]
	add	%rax,%r11
	mulx	2*8($aptr),%rax,%r13	# ...
	adc	%rax,%r12
	adc	\$0,%r13
	mulx	3*8($aptr),%rax,%r14

	mov	$mi,%r15
	imulq	32+8(%rsp),$mi		# "t[0]"*n0
	xor	$zero,$zero		# cf=0, of=0
	mov	$mi,%rdx

	mov	$bptr,8+8(%rsp)		# off-load &b[i]

	lea	4*8($aptr),$aptr
	adcx	%rax,%r13
	adcx	$zero,%r14		# cf=0

	mulx	0*8($nptr),%rax,%r10
	adcx	%rax,%r15		# discarded
	adox	%r11,%r10
	mulx	1*8($nptr),%rax,%r11
	adcx	%rax,%r10
	adox	%r12,%r11
	mulx	2*8($nptr),%rax,%r12
	mov	24+8(%rsp),$bptr	# counter value
	mov	%r10,-8*4($tptr)
	adcx	%rax,%r11
	adox	%r13,%r12
	mulx	3*8($nptr),%rax,%r15
	 mov	$bi,%rdx
	mov	%r11,-8*3($tptr)
	adcx	%rax,%r12
	adox	$zero,%r15		# of=0
	lea	4*8($nptr),$nptr
	mov	%r12,-8*2($tptr)
	jmp	.Lmulx4x_1st

.align	32
.Lmulx4x_1st:
	adcx	$zero,%r15		# cf=0, modulo-scheduled
	mulx	0*8($aptr),%r10,%rax	# a[4]*b[0]
	adcx	%r14,%r10
	mulx	1*8($aptr),%r11,%r14	# a[5]*b[0]
	adcx	%rax,%r11
	mulx	2*8($aptr),%r12,%rax	# ...
	adcx	%r14,%r12
	mulx	3*8($aptr),%r13,%r14
	 .byte	0x67,0x67
	 mov	$mi,%rdx
	adcx	%rax,%r13
	adcx	$zero,%r14		# cf=0
	lea	4*8($aptr),$aptr
	lea	4*8($tptr),$tptr

	adox	%r15,%r10
	mulx	0*8($nptr),%rax,%r15
	adcx	%rax,%r10
	adox	%r15,%r11
	mulx	1*8($nptr),%rax,%r15
	adcx	%rax,%r11
	adox	%r15,%r12
	mulx	2*8($nptr),%rax,%r15
	mov	%r10,-5*8($tptr)
	adcx	%rax,%r12
	mov	%r11,-4*8($tptr)
	adox	%r15,%r13
	mulx	3*8($nptr),%rax,%r15
	 mov	$bi,%rdx
	mov	%r12,-3*8($tptr)
	adcx	%rax,%r13
	adox	$zero,%r15
	lea	4*8($nptr),$nptr
	mov	%r13,-2*8($tptr)

	dec	$bptr			# of=0, pass cf
	jnz	.Lmulx4x_1st

	mov	8(%rsp),$num		# load -num
	adc	$zero,%r15		# modulo-scheduled
	lea	($aptr,$num),$aptr	# rewind $aptr
	add	%r15,%r14
	mov	8+8(%rsp),$bptr		# re-load &b[i]
	adc	$zero,$zero		# top-most carry
	mov	%r14,-1*8($tptr)
	jmp	.Lmulx4x_outer

.align	32
.Lmulx4x_outer:
	lea	16-256($tptr),%r10	# where 256-byte mask is (+density control)
	pxor	%xmm4,%xmm4
	.byte	0x67,0x67
	pxor	%xmm5,%xmm5
___
for($i=0;$i<$STRIDE/16;$i+=4) {
$code.=<<___;
	movdqa	`16*($i+0)-128`($bptr),%xmm0
	movdqa	`16*($i+1)-128`($bptr),%xmm1
	movdqa	`16*($i+2)-128`($bptr),%xmm2
	pand	`16*($i+0)+256`(%r10),%xmm0
	movdqa	`16*($i+3)-128`($bptr),%xmm3
	pand	`16*($i+1)+256`(%r10),%xmm1
	por	%xmm0,%xmm4
	pand	`16*($i+2)+256`(%r10),%xmm2
	por	%xmm1,%xmm5
	pand	`16*($i+3)+256`(%r10),%xmm3
	por	%xmm2,%xmm4
	por	%xmm3,%xmm5
___
}
$code.=<<___;
	por	%xmm5,%xmm4
	pshufd	\$0x4e,%xmm4,%xmm0
	por	%xmm4,%xmm0
	lea	$STRIDE($bptr),$bptr
	movq	%xmm0,%rdx		# m0=bp[i]

	mov	$zero,($tptr)		# save top-most carry
	lea	4*8($tptr,$num),$tptr	# rewind $tptr
	mulx	0*8($aptr),$mi,%r11	# a[0]*b[i]
	xor	$zero,$zero		# cf=0, of=0
	mov	%rdx,$bi
	mulx	1*8($aptr),%r14,%r12	# a[1]*b[i]
	adox	-4*8($tptr),$mi		# +t[0]
	adcx	%r14,%r11
	mulx	2*8($aptr),%r15,%r13	# ...
	adox	-3*8($tptr),%r11
	adcx	%r15,%r12
	mulx	3*8($aptr),%rdx,%r14
	adox	-2*8($tptr),%r12
	adcx	%rdx,%r13
	lea	($nptr,$num),$nptr	# rewind $nptr
	lea	4*8($aptr),$aptr
	adox	-1*8($tptr),%r13
	adcx	$zero,%r14
	adox	$zero,%r14

	mov	$mi,%r15
	imulq	32+8(%rsp),$mi		# "t[0]"*n0

	mov	$mi,%rdx
	xor	$zero,$zero		# cf=0, of=0
	mov	$bptr,8+8(%rsp)		# off-load &b[i]

	mulx	0*8($nptr),%rax,%r10
	adcx	%rax,%r15		# discarded
	adox	%r11,%r10
	mulx	1*8($nptr),%rax,%r11
	adcx	%rax,%r10
	adox	%r12,%r11
	mulx	2*8($nptr),%rax,%r12
	adcx	%rax,%r11
	adox	%r13,%r12
	mulx	3*8($nptr),%rax,%r15
	 mov	$bi,%rdx
	mov	24+8(%rsp),$bptr	# counter value
	mov	%r10,-8*4($tptr)
	adcx	%rax,%r12
	mov	%r11,-8*3($tptr)
	adox	$zero,%r15		# of=0
	mov	%r12,-8*2($tptr)
	lea	4*8($nptr),$nptr
	jmp	.Lmulx4x_inner

.align	32
.Lmulx4x_inner:
	mulx	0*8($aptr),%r10,%rax	# a[4]*b[i]
	adcx	$zero,%r15		# cf=0, modulo-scheduled
	adox	%r14,%r10
	mulx	1*8($aptr),%r11,%r14	# a[5]*b[i]
	adcx	0*8($tptr),%r10
	adox	%rax,%r11
	mulx	2*8($aptr),%r12,%rax	# ...
	adcx	1*8($tptr),%r11
	adox	%r14,%r12
	mulx	3*8($aptr),%r13,%r14
	 mov	$mi,%rdx
	adcx	2*8($tptr),%r12
	adox	%rax,%r13
	adcx	3*8($tptr),%r13
	adox	$zero,%r14		# of=0
	lea	4*8($aptr),$aptr
	lea	4*8($tptr),$tptr
	adcx	$zero,%r14		# cf=0

	adox	%r15,%r10
	mulx	0*8($nptr),%rax,%r15
	adcx	%rax,%r10
	adox	%r15,%r11
	mulx	1*8($nptr),%rax,%r15
	adcx	%rax,%r11
	adox	%r15,%r12
	mulx	2*8($nptr),%rax,%r15
	mov	%r10,-5*8($tptr)
	adcx	%rax,%r12
	adox	%r15,%r13
	mov	%r11,-4*8($tptr)
	mulx	3*8($nptr),%rax,%r15
	 mov	$bi,%rdx
	lea	4*8($nptr),$nptr
	mov	%r12,-3*8($tptr)
	adcx	%rax,%r13
	adox	$zero,%r15
	mov	%r13,-2*8($tptr)

	dec	$bptr			# of=0, pass cf
	jnz	.Lmulx4x_inner

	mov	0+8(%rsp),$num		# load -num
	adc	$zero,%r15		# modulo-scheduled
	sub	0*8($tptr),$bptr	# pull top-most carry to %cf
	mov	8+8(%rsp),$bptr		# re-load &b[i]
	mov	16+8(%rsp),%r10
	adc	%r15,%r14
	lea	($aptr,$num),$aptr	# rewind $aptr
	adc	$zero,$zero		# top-most carry
	mov	%r14,-1*8($tptr)

	cmp	%r10,$bptr
	jb	.Lmulx4x_outer

	mov	-8($nptr),%r10
	mov	$zero,%r8
	mov	($nptr,$num),%r12
	lea	($nptr,$num),%rbp	# rewind $nptr
	mov	$num,%rcx
	lea	($tptr,$num),%rdi	# rewind $tptr
	xor	%eax,%eax
	xor	%r15,%r15
	sub	%r14,%r10		# compare top-most words
	adc	%r15,%r15
	or	%r15,%r8
	sar	\$3+2,%rcx
	sub	%r8,%rax		# %rax=-%r8
	mov	56+8(%rsp),%rdx		# restore rp
	dec	%r12			# so that after 'not' we get -n[0]
	mov	8*1(%rbp),%r13
	xor	%r8,%r8
	mov	8*2(%rbp),%r14
	mov	8*3(%rbp),%r15
	jmp	.Lsqrx4x_sub_entry	# common post-condition
.size	mulx4x_internal,.-mulx4x_internal
___
}{
######################################################################
# void GFp_bn_power5(
my $rptr="%rdi";	# BN_ULONG *rptr,
my $aptr="%rsi";	# const BN_ULONG *aptr,
my $bptr="%rdx";	# const void *table,
my $nptr="%rcx";	# const BN_ULONG *nptr,
my $n0  ="%r8";		# const BN_ULONG *n0);
my $num ="%r9";		# int num, has to be divisible by 8
			# int pwr);

my ($i,$j,$tptr)=("%rbp","%rcx",$rptr);
my @A0=("%r10","%r11");
my @A1=("%r12","%r13");
my ($a0,$a1,$ai)=("%r14","%r15","%rbx");

$code.=<<___;
.type	bn_powerx5,\@function,6
.align	32
bn_powerx5:
.cfi_startproc
	mov	%rsp,%rax
.cfi_def_cfa_register	%rax
.Lpowerx5_enter:
	push	%rbx
.cfi_push	%rbx
	push	%rbp
.cfi_push	%rbp
	push	%r12
.cfi_push	%r12
	push	%r13
.cfi_push	%r13
	push	%r14
.cfi_push	%r14
	push	%r15
.cfi_push	%r15
.Lpowerx5_prologue:

	shl	\$3,${num}d		# convert $num to bytes
	lea	($num,$num,2),%r10	# 3*$num in bytes
	neg	$num
	mov	($n0),$n0		# *n0

	##############################################################
	# Ensure that stack frame doesn't alias with $rptr+3*$num
	# modulo 4096, which covers ret[num], am[num] and n[num]
	# (see bn_exp.c). This is done to allow memory disambiguation
	# logic do its magic. [Extra 256 bytes is for power mask
	# calculated from 7th argument, the index.]
	#
	lea	-320(%rsp,$num,2),%r11
	mov	%rsp,%rbp
	sub	$rptr,%r11
	and	\$4095,%r11
	cmp	%r11,%r10
	jb	.Lpwrx_sp_alt
	sub	%r11,%rbp		# align with $aptr
	lea	-320(%rbp,$num,2),%rbp	# future alloca(frame+2*$num*8+256)
	jmp	.Lpwrx_sp_done

.align	32
.Lpwrx_sp_alt:
	lea	4096-320(,$num,2),%r10
	lea	-320(%rbp,$num,2),%rbp	# alloca(frame+2*$num*8+256)
	sub	%r10,%r11
	mov	\$0,%r10
	cmovc	%r10,%r11
	sub	%r11,%rbp
.Lpwrx_sp_done:
	and	\$-64,%rbp
	mov	%rsp,%r11
	sub	%rbp,%r11
	and	\$-4096,%r11
	lea	(%rbp,%r11),%rsp
	mov	(%rsp),%r10
	cmp	%rbp,%rsp
	ja	.Lpwrx_page_walk
	jmp	.Lpwrx_page_walk_done

.Lpwrx_page_walk:
	lea	-4096(%rsp),%rsp
	mov	(%rsp),%r10
	cmp	%rbp,%rsp
	ja	.Lpwrx_page_walk
.Lpwrx_page_walk_done:

	mov	$num,%r10
	neg	$num

	##############################################################
	# Stack layout
	#
	# +0	saved $num, used in reduction section
	# +8	&t[2*$num], used in reduction section
	# +16	intermediate carry bit
	# +24	top-most carry bit, used in reduction section
	# +32	saved *n0
	# +40	saved %rsp
	# +48	t[2*$num]
	#
	pxor	%xmm0,%xmm0
	movq	$rptr,%xmm1		# save $rptr
	movq	$nptr,%xmm2		# save $nptr
	movq	%r10, %xmm3		# -$num
	movq	$bptr,%xmm4
	mov	$n0,  32(%rsp)
	mov	%rax, 40(%rsp)		# save original %rsp
.cfi_cfa_expression	%rsp+40,deref,+8
.Lpowerx5_body:

	call	__bn_sqrx8x_internal
	call	__bn_postx4x_internal
	call	__bn_sqrx8x_internal
	call	__bn_postx4x_internal
	call	__bn_sqrx8x_internal
	call	__bn_postx4x_internal
	call	__bn_sqrx8x_internal
	call	__bn_postx4x_internal
	call	__bn_sqrx8x_internal
	call	__bn_postx4x_internal

	mov	%r10,$num		# -num
	mov	$aptr,$rptr
	movq	%xmm2,$nptr
	movq	%xmm4,$bptr
	mov	40(%rsp),%rax

	call	mulx4x_internal

	mov	40(%rsp),%rsi		# restore %rsp
.cfi_def_cfa	%rsi,8
	mov	\$1,%rax

	mov	-48(%rsi),%r15
.cfi_restore	%r15
	mov	-40(%rsi),%r14
.cfi_restore	%r14
	mov	-32(%rsi),%r13
.cfi_restore	%r13
	mov	-24(%rsi),%r12
.cfi_restore	%r12
	mov	-16(%rsi),%rbp
.cfi_restore	%rbp
	mov	-8(%rsi),%rbx
.cfi_restore	%rbx
	lea	(%rsi),%rsp
.cfi_def_cfa_register	%rsp
.Lpowerx5_epilogue:
	ret
.cfi_endproc
.size	bn_powerx5,.-bn_powerx5

.globl	GFp_bn_sqrx8x_internal
.type	GFp_bn_sqrx8x_internal,\@abi-omnipotent
.align	32
GFp_bn_sqrx8x_internal:
__bn_sqrx8x_internal:
.cfi_startproc
	##################################################################
	# Squaring part:
	#
	# a) multiply-n-add everything but a[i]*a[i];
	# b) shift result of a) by 1 to the left and accumulate
	#    a[i]*a[i] products;
	#
	##################################################################
	# a[7]a[7]a[6]a[6]a[5]a[5]a[4]a[4]a[3]a[3]a[2]a[2]a[1]a[1]a[0]a[0]
	#                                                     a[1]a[0]
	#                                                 a[2]a[0]
	#                                             a[3]a[0]
	#                                             a[2]a[1]
	#                                         a[3]a[1]
	#                                     a[3]a[2]
	#
	#                                         a[4]a[0]
	#                                     a[5]a[0]
	#                                 a[6]a[0]
	#                             a[7]a[0]
	#                                     a[4]a[1]
	#                                 a[5]a[1]
	#                             a[6]a[1]
	#                         a[7]a[1]
	#                                 a[4]a[2]
	#                             a[5]a[2]
	#                         a[6]a[2]
	#                     a[7]a[2]
	#                             a[4]a[3]
	#                         a[5]a[3]
	#                     a[6]a[3]
	#                 a[7]a[3]
	#
	#                     a[5]a[4]
	#                 a[6]a[4]
	#             a[7]a[4]
	#             a[6]a[5]
	#         a[7]a[5]
	#     a[7]a[6]
	# a[7]a[7]a[6]a[6]a[5]a[5]a[4]a[4]a[3]a[3]a[2]a[2]a[1]a[1]a[0]a[0]
___
{
my ($zero,$carry)=("%rbp","%rcx");
my $aaptr=$zero;
$code.=<<___;
	lea	48+8(%rsp),$tptr
	lea	($aptr,$num),$aaptr
	mov	$num,0+8(%rsp)			# save $num
	mov	$aaptr,8+8(%rsp)		# save end of $aptr
	jmp	.Lsqr8x_zero_start

.align	32
.byte	0x66,0x66,0x66,0x2e,0x0f,0x1f,0x84,0x00,0x00,0x00,0x00,0x00
.Lsqrx8x_zero:
	.byte	0x3e
	movdqa	%xmm0,0*8($tptr)
	movdqa	%xmm0,2*8($tptr)
	movdqa	%xmm0,4*8($tptr)
	movdqa	%xmm0,6*8($tptr)
.Lsqr8x_zero_start:			# aligned at 32
	movdqa	%xmm0,8*8($tptr)
	movdqa	%xmm0,10*8($tptr)
	movdqa	%xmm0,12*8($tptr)
	movdqa	%xmm0,14*8($tptr)
	lea	16*8($tptr),$tptr
	sub	\$64,$num
	jnz	.Lsqrx8x_zero

	mov	0*8($aptr),%rdx		# a[0], modulo-scheduled
	#xor	%r9,%r9			# t[1], ex-$num, zero already
	xor	%r10,%r10
	xor	%r11,%r11
	xor	%r12,%r12
	xor	%r13,%r13
	xor	%r14,%r14
	xor	%r15,%r15
	lea	48+8(%rsp),$tptr
	xor	$zero,$zero		# cf=0, cf=0
	jmp	.Lsqrx8x_outer_loop

.align	32
.Lsqrx8x_outer_loop:
	mulx	1*8($aptr),%r8,%rax	# a[1]*a[0]
	adcx	%r9,%r8			# a[1]*a[0]+=t[1]
	adox	%rax,%r10
	mulx	2*8($aptr),%r9,%rax	# a[2]*a[0]
	adcx	%r10,%r9
	adox	%rax,%r11
	.byte	0xc4,0xe2,0xab,0xf6,0x86,0x18,0x00,0x00,0x00	# mulx	3*8($aptr),%r10,%rax	# ...
	adcx	%r11,%r10
	adox	%rax,%r12
	.byte	0xc4,0xe2,0xa3,0xf6,0x86,0x20,0x00,0x00,0x00	# mulx	4*8($aptr),%r11,%rax
	adcx	%r12,%r11
	adox	%rax,%r13
	mulx	5*8($aptr),%r12,%rax
	adcx	%r13,%r12
	adox	%rax,%r14
	mulx	6*8($aptr),%r13,%rax
	adcx	%r14,%r13
	adox	%r15,%rax
	mulx	7*8($aptr),%r14,%r15
	 mov	1*8($aptr),%rdx		# a[1]
	adcx	%rax,%r14
	adox	$zero,%r15
	adc	8*8($tptr),%r15
	mov	%r8,1*8($tptr)		# t[1]
	mov	%r9,2*8($tptr)		# t[2]
	sbb	$carry,$carry		# mov %cf,$carry
	xor	$zero,$zero		# cf=0, of=0


	mulx	2*8($aptr),%r8,%rbx	# a[2]*a[1]
	mulx	3*8($aptr),%r9,%rax	# a[3]*a[1]
	adcx	%r10,%r8
	adox	%rbx,%r9
	mulx	4*8($aptr),%r10,%rbx	# ...
	adcx	%r11,%r9
	adox	%rax,%r10
	.byte	0xc4,0xe2,0xa3,0xf6,0x86,0x28,0x00,0x00,0x00	# mulx	5*8($aptr),%r11,%rax
	adcx	%r12,%r10
	adox	%rbx,%r11
	.byte	0xc4,0xe2,0x9b,0xf6,0x9e,0x30,0x00,0x00,0x00	# mulx	6*8($aptr),%r12,%rbx
	adcx	%r13,%r11
	adox	%r14,%r12
	.byte	0xc4,0x62,0x93,0xf6,0xb6,0x38,0x00,0x00,0x00	# mulx	7*8($aptr),%r13,%r14
	 mov	2*8($aptr),%rdx		# a[2]
	adcx	%rax,%r12
	adox	%rbx,%r13
	adcx	%r15,%r13
	adox	$zero,%r14		# of=0
	adcx	$zero,%r14		# cf=0

	mov	%r8,3*8($tptr)		# t[3]
	mov	%r9,4*8($tptr)		# t[4]

	mulx	3*8($aptr),%r8,%rbx	# a[3]*a[2]
	mulx	4*8($aptr),%r9,%rax	# a[4]*a[2]
	adcx	%r10,%r8
	adox	%rbx,%r9
	mulx	5*8($aptr),%r10,%rbx	# ...
	adcx	%r11,%r9
	adox	%rax,%r10
	.byte	0xc4,0xe2,0xa3,0xf6,0x86,0x30,0x00,0x00,0x00	# mulx	6*8($aptr),%r11,%rax
	adcx	%r12,%r10
	adox	%r13,%r11
	.byte	0xc4,0x62,0x9b,0xf6,0xae,0x38,0x00,0x00,0x00	# mulx	7*8($aptr),%r12,%r13
	.byte	0x3e
	 mov	3*8($aptr),%rdx		# a[3]
	adcx	%rbx,%r11
	adox	%rax,%r12
	adcx	%r14,%r12
	mov	%r8,5*8($tptr)		# t[5]
	mov	%r9,6*8($tptr)		# t[6]
	 mulx	4*8($aptr),%r8,%rax	# a[4]*a[3]
	adox	$zero,%r13		# of=0
	adcx	$zero,%r13		# cf=0

	mulx	5*8($aptr),%r9,%rbx	# a[5]*a[3]
	adcx	%r10,%r8
	adox	%rax,%r9
	mulx	6*8($aptr),%r10,%rax	# ...
	adcx	%r11,%r9
	adox	%r12,%r10
	mulx	7*8($aptr),%r11,%r12
	 mov	4*8($aptr),%rdx		# a[4]
	 mov	5*8($aptr),%r14		# a[5]
	adcx	%rbx,%r10
	adox	%rax,%r11
	 mov	6*8($aptr),%r15		# a[6]
	adcx	%r13,%r11
	adox	$zero,%r12		# of=0
	adcx	$zero,%r12		# cf=0

	mov	%r8,7*8($tptr)		# t[7]
	mov	%r9,8*8($tptr)		# t[8]

	mulx	%r14,%r9,%rax		# a[5]*a[4]
	 mov	7*8($aptr),%r8		# a[7]
	adcx	%r10,%r9
	mulx	%r15,%r10,%rbx		# a[6]*a[4]
	adox	%rax,%r10
	adcx	%r11,%r10
	mulx	%r8,%r11,%rax		# a[7]*a[4]
	 mov	%r14,%rdx		# a[5]
	adox	%rbx,%r11
	adcx	%r12,%r11
	#adox	$zero,%rax		# of=0
	adcx	$zero,%rax		# cf=0

	mulx	%r15,%r14,%rbx		# a[6]*a[5]
	mulx	%r8,%r12,%r13		# a[7]*a[5]
	 mov	%r15,%rdx		# a[6]
	 lea	8*8($aptr),$aptr
	adcx	%r14,%r11
	adox	%rbx,%r12
	adcx	%rax,%r12
	adox	$zero,%r13

	.byte	0x67,0x67
	mulx	%r8,%r8,%r14		# a[7]*a[6]
	adcx	%r8,%r13
	adcx	$zero,%r14

	cmp	8+8(%rsp),$aptr
	je	.Lsqrx8x_outer_break

	neg	$carry			# mov $carry,%cf
	mov	\$-8,%rcx
	mov	$zero,%r15
	mov	8*8($tptr),%r8
	adcx	9*8($tptr),%r9		# +=t[9]
	adcx	10*8($tptr),%r10	# ...
	adcx	11*8($tptr),%r11
	adc	12*8($tptr),%r12
	adc	13*8($tptr),%r13
	adc	14*8($tptr),%r14
	adc	15*8($tptr),%r15
	lea	($aptr),$aaptr
	lea	2*64($tptr),$tptr
	sbb	%rax,%rax		# mov %cf,$carry

	mov	-64($aptr),%rdx		# a[0]
	mov	%rax,16+8(%rsp)		# offload $carry
	mov	$tptr,24+8(%rsp)

	#lea	8*8($tptr),$tptr	# see 2*8*8($tptr) above
	xor	%eax,%eax		# cf=0, of=0
	jmp	.Lsqrx8x_loop

.align	32
.Lsqrx8x_loop:
	mov	%r8,%rbx
	mulx	0*8($aaptr),%rax,%r8	# a[8]*a[i]
	adcx	%rax,%rbx		# +=t[8]
	adox	%r9,%r8

	mulx	1*8($aaptr),%rax,%r9	# ...
	adcx	%rax,%r8
	adox	%r10,%r9

	mulx	2*8($aaptr),%rax,%r10
	adcx	%rax,%r9
	adox	%r11,%r10

	mulx	3*8($aaptr),%rax,%r11
	adcx	%rax,%r10
	adox	%r12,%r11

	.byte	0xc4,0x62,0xfb,0xf6,0xa5,0x20,0x00,0x00,0x00	# mulx	4*8($aaptr),%rax,%r12
	adcx	%rax,%r11
	adox	%r13,%r12

	mulx	5*8($aaptr),%rax,%r13
	adcx	%rax,%r12
	adox	%r14,%r13

	mulx	6*8($aaptr),%rax,%r14
	 mov	%rbx,($tptr,%rcx,8)	# store t[8+i]
	 mov	\$0,%ebx
	adcx	%rax,%r13
	adox	%r15,%r14

	.byte	0xc4,0x62,0xfb,0xf6,0xbd,0x38,0x00,0x00,0x00	# mulx	7*8($aaptr),%rax,%r15
	 mov	8($aptr,%rcx,8),%rdx	# a[i]
	adcx	%rax,%r14
	adox	%rbx,%r15		# %rbx is 0, of=0
	adcx	%rbx,%r15		# cf=0

	.byte	0x67
	inc	%rcx			# of=0
	jnz	.Lsqrx8x_loop

	lea	8*8($aaptr),$aaptr
	mov	\$-8,%rcx
	cmp	8+8(%rsp),$aaptr	# done?
	je	.Lsqrx8x_break

	sub	16+8(%rsp),%rbx		# mov 16(%rsp),%cf
	.byte	0x66
	mov	-64($aptr),%rdx
	adcx	0*8($tptr),%r8
	adcx	1*8($tptr),%r9
	adc	2*8($tptr),%r10
	adc	3*8($tptr),%r11
	adc	4*8($tptr),%r12
	adc	5*8($tptr),%r13
	adc	6*8($tptr),%r14
	adc	7*8($tptr),%r15
	lea	8*8($tptr),$tptr
	.byte	0x67
	sbb	%rax,%rax		# mov %cf,%rax
	xor	%ebx,%ebx		# cf=0, of=0
	mov	%rax,16+8(%rsp)		# offload carry
	jmp	.Lsqrx8x_loop

.align	32
.Lsqrx8x_break:
	xor	$zero,$zero
	sub	16+8(%rsp),%rbx		# mov 16(%rsp),%cf
	adcx	$zero,%r8
	mov	24+8(%rsp),$carry	# initial $tptr, borrow $carry
	adcx	$zero,%r9
	mov	0*8($aptr),%rdx		# a[8], modulo-scheduled
	adc	\$0,%r10
	mov	%r8,0*8($tptr)
	adc	\$0,%r11
	adc	\$0,%r12
	adc	\$0,%r13
	adc	\$0,%r14
	adc	\$0,%r15
	cmp	$carry,$tptr		# cf=0, of=0
	je	.Lsqrx8x_outer_loop

	mov	%r9,1*8($tptr)
	 mov	1*8($carry),%r9
	mov	%r10,2*8($tptr)
	 mov	2*8($carry),%r10
	mov	%r11,3*8($tptr)
	 mov	3*8($carry),%r11
	mov	%r12,4*8($tptr)
	 mov	4*8($carry),%r12
	mov	%r13,5*8($tptr)
	 mov	5*8($carry),%r13
	mov	%r14,6*8($tptr)
	 mov	6*8($carry),%r14
	mov	%r15,7*8($tptr)
	 mov	7*8($carry),%r15
	mov	$carry,$tptr
	jmp	.Lsqrx8x_outer_loop

.align	32
.Lsqrx8x_outer_break:
	mov	%r9,9*8($tptr)		# t[9]
	 movq	%xmm3,%rcx		# -$num
	mov	%r10,10*8($tptr)	# ...
	mov	%r11,11*8($tptr)
	mov	%r12,12*8($tptr)
	mov	%r13,13*8($tptr)
	mov	%r14,14*8($tptr)
___
}{
my $i="%rcx";
$code.=<<___;
	lea	48+8(%rsp),$tptr
	mov	($aptr,$i),%rdx		# a[0]

	mov	8($tptr),$A0[1]		# t[1]
	xor	$A0[0],$A0[0]		# t[0], of=0, cf=0
	mov	0+8(%rsp),$num		# restore $num
	adox	$A0[1],$A0[1]
	 mov	16($tptr),$A1[0]	# t[2]	# prefetch
	 mov	24($tptr),$A1[1]	# t[3]	# prefetch
	#jmp	.Lsqrx4x_shift_n_add	# happens to be aligned

.align	32
.Lsqrx4x_shift_n_add:
	mulx	%rdx,%rax,%rbx
	 adox	$A1[0],$A1[0]
	adcx	$A0[0],%rax
	 .byte	0x48,0x8b,0x94,0x0e,0x08,0x00,0x00,0x00	# mov	8($aptr,$i),%rdx	# a[i+1]	# prefetch
	 .byte	0x4c,0x8b,0x97,0x20,0x00,0x00,0x00	# mov	32($tptr),$A0[0]	# t[2*i+4]	# prefetch
	 adox	$A1[1],$A1[1]
	adcx	$A0[1],%rbx
	 mov	40($tptr),$A0[1]		# t[2*i+4+1]	# prefetch
	mov	%rax,0($tptr)
	mov	%rbx,8($tptr)

	mulx	%rdx,%rax,%rbx
	 adox	$A0[0],$A0[0]
	adcx	$A1[0],%rax
	 mov	16($aptr,$i),%rdx	# a[i+2]	# prefetch
	 mov	48($tptr),$A1[0]	# t[2*i+6]	# prefetch
	 adox	$A0[1],$A0[1]
	adcx	$A1[1],%rbx
	 mov	56($tptr),$A1[1]	# t[2*i+6+1]	# prefetch
	mov	%rax,16($tptr)
	mov	%rbx,24($tptr)

	mulx	%rdx,%rax,%rbx
	 adox	$A1[0],$A1[0]
	adcx	$A0[0],%rax
	 mov	24($aptr,$i),%rdx	# a[i+3]	# prefetch
	 lea	32($i),$i
	 mov	64($tptr),$A0[0]	# t[2*i+8]	# prefetch
	 adox	$A1[1],$A1[1]
	adcx	$A0[1],%rbx
	 mov	72($tptr),$A0[1]	# t[2*i+8+1]	# prefetch
	mov	%rax,32($tptr)
	mov	%rbx,40($tptr)

	mulx	%rdx,%rax,%rbx
	 adox	$A0[0],$A0[0]
	adcx	$A1[0],%rax
	jrcxz	.Lsqrx4x_shift_n_add_break
	 .byte	0x48,0x8b,0x94,0x0e,0x00,0x00,0x00,0x00	# mov	0($aptr,$i),%rdx	# a[i+4]	# prefetch
	 adox	$A0[1],$A0[1]
	adcx	$A1[1],%rbx
	 mov	80($tptr),$A1[0]	# t[2*i+10]	# prefetch
	 mov	88($tptr),$A1[1]	# t[2*i+10+1]	# prefetch
	mov	%rax,48($tptr)
	mov	%rbx,56($tptr)
	lea	64($tptr),$tptr
	nop
	jmp	.Lsqrx4x_shift_n_add

.align	32
.Lsqrx4x_shift_n_add_break:
	adcx	$A1[1],%rbx
	mov	%rax,48($tptr)
	mov	%rbx,56($tptr)
	lea	64($tptr),$tptr		# end of t[] buffer
___
}
######################################################################
# Montgomery reduction part, "word-by-word" algorithm.
#
# This new path is inspired by multiple submissions from Intel, by
# Shay Gueron, Vlad Krasnov, Erdinc Ozturk, James Guilford,
# Vinodh Gopal...
{
my ($nptr,$carry,$m0)=("%rbp","%rsi","%rdx");

$code.=<<___;
	movq	%xmm2,$nptr
__bn_sqrx8x_reduction:
	xor	%eax,%eax		# initial top-most carry bit
	mov	32+8(%rsp),%rbx		# n0
	mov	48+8(%rsp),%rdx		# "%r8", 8*0($tptr)
	lea	-8*8($nptr,$num),%rcx	# end of n[]
	#lea	48+8(%rsp,$num,2),$tptr	# end of t[] buffer
	mov	%rcx, 0+8(%rsp)		# save end of n[]
	mov	$tptr,8+8(%rsp)		# save end of t[]

	lea	48+8(%rsp),$tptr		# initial t[] window
	jmp	.Lsqrx8x_reduction_loop

.align	32
.Lsqrx8x_reduction_loop:
	mov	8*1($tptr),%r9
	mov	8*2($tptr),%r10
	mov	8*3($tptr),%r11
	mov	8*4($tptr),%r12
	mov	%rdx,%r8
	imulq	%rbx,%rdx		# n0*a[i]
	mov	8*5($tptr),%r13
	mov	8*6($tptr),%r14
	mov	8*7($tptr),%r15
	mov	%rax,24+8(%rsp)		# store top-most carry bit

	lea	8*8($tptr),$tptr
	xor	$carry,$carry		# cf=0,of=0
	mov	\$-8,%rcx
	jmp	.Lsqrx8x_reduce

.align	32
.Lsqrx8x_reduce:
	mov	%r8, %rbx
	mulx	8*0($nptr),%rax,%r8	# n[0]
	adcx	%rbx,%rax		# discarded
	adox	%r9,%r8

	mulx	8*1($nptr),%rbx,%r9	# n[1]
	adcx	%rbx,%r8
	adox	%r10,%r9

	mulx	8*2($nptr),%rbx,%r10
	adcx	%rbx,%r9
	adox	%r11,%r10

	mulx	8*3($nptr),%rbx,%r11
	adcx	%rbx,%r10
	adox	%r12,%r11

	.byte	0xc4,0x62,0xe3,0xf6,0xa5,0x20,0x00,0x00,0x00	# mulx	8*4($nptr),%rbx,%r12
	 mov	%rdx,%rax
	 mov	%r8,%rdx
	adcx	%rbx,%r11
	adox	%r13,%r12

	 mulx	32+8(%rsp),%rbx,%rdx	# %rdx discarded
	 mov	%rax,%rdx
	 mov	%rax,64+48+8(%rsp,%rcx,8)	# put aside n0*a[i]

	mulx	8*5($nptr),%rax,%r13
	adcx	%rax,%r12
	adox	%r14,%r13

	mulx	8*6($nptr),%rax,%r14
	adcx	%rax,%r13
	adox	%r15,%r14

	mulx	8*7($nptr),%rax,%r15
	 mov	%rbx,%rdx
	adcx	%rax,%r14
	adox	$carry,%r15		# $carry is 0
	adcx	$carry,%r15		# cf=0

	.byte	0x67,0x67,0x67
	inc	%rcx			# of=0
	jnz	.Lsqrx8x_reduce

	mov	$carry,%rax		# xor	%rax,%rax
	cmp	0+8(%rsp),$nptr		# end of n[]?
	jae	.Lsqrx8x_no_tail

	mov	48+8(%rsp),%rdx		# pull n0*a[0]
	add	8*0($tptr),%r8
	lea	8*8($nptr),$nptr
	mov	\$-8,%rcx
	adcx	8*1($tptr),%r9
	adcx	8*2($tptr),%r10
	adc	8*3($tptr),%r11
	adc	8*4($tptr),%r12
	adc	8*5($tptr),%r13
	adc	8*6($tptr),%r14
	adc	8*7($tptr),%r15
	lea	8*8($tptr),$tptr
	sbb	%rax,%rax		# top carry

	xor	$carry,$carry		# of=0, cf=0
	mov	%rax,16+8(%rsp)
	jmp	.Lsqrx8x_tail

.align	32
.Lsqrx8x_tail:
	mov	%r8,%rbx
	mulx	8*0($nptr),%rax,%r8
	adcx	%rax,%rbx
	adox	%r9,%r8

	mulx	8*1($nptr),%rax,%r9
	adcx	%rax,%r8
	adox	%r10,%r9

	mulx	8*2($nptr),%rax,%r10
	adcx	%rax,%r9
	adox	%r11,%r10

	mulx	8*3($nptr),%rax,%r11
	adcx	%rax,%r10
	adox	%r12,%r11

	.byte	0xc4,0x62,0xfb,0xf6,0xa5,0x20,0x00,0x00,0x00	# mulx	8*4($nptr),%rax,%r12
	adcx	%rax,%r11
	adox	%r13,%r12

	mulx	8*5($nptr),%rax,%r13
	adcx	%rax,%r12
	adox	%r14,%r13

	mulx	8*6($nptr),%rax,%r14
	adcx	%rax,%r13
	adox	%r15,%r14

	mulx	8*7($nptr),%rax,%r15
	 mov	72+48+8(%rsp,%rcx,8),%rdx	# pull n0*a[i]
	adcx	%rax,%r14
	adox	$carry,%r15
	 mov	%rbx,($tptr,%rcx,8)	# save result
	 mov	%r8,%rbx
	adcx	$carry,%r15		# cf=0

	inc	%rcx			# of=0
	jnz	.Lsqrx8x_tail

	cmp	0+8(%rsp),$nptr		# end of n[]?
	jae	.Lsqrx8x_tail_done	# break out of loop

	sub	16+8(%rsp),$carry	# mov 16(%rsp),%cf
	 mov	48+8(%rsp),%rdx		# pull n0*a[0]
	 lea	8*8($nptr),$nptr
	adc	8*0($tptr),%r8
	adc	8*1($tptr),%r9
	adc	8*2($tptr),%r10
	adc	8*3($tptr),%r11
	adc	8*4($tptr),%r12
	adc	8*5($tptr),%r13
	adc	8*6($tptr),%r14
	adc	8*7($tptr),%r15
	lea	8*8($tptr),$tptr
	sbb	%rax,%rax
	sub	\$8,%rcx		# mov	\$-8,%rcx

	xor	$carry,$carry		# of=0, cf=0
	mov	%rax,16+8(%rsp)
	jmp	.Lsqrx8x_tail

.align	32
.Lsqrx8x_tail_done:
	xor	%rax,%rax
	add	24+8(%rsp),%r8		# can this overflow?
	adc	\$0,%r9
	adc	\$0,%r10
	adc	\$0,%r11
	adc	\$0,%r12
	adc	\$0,%r13
	adc	\$0,%r14
	adc	\$0,%r15
	adc	\$0,%rax

	sub	16+8(%rsp),$carry	# mov 16(%rsp),%cf
.Lsqrx8x_no_tail:			# %cf is 0 if jumped here
	adc	8*0($tptr),%r8
	 movq	%xmm3,%rcx
	adc	8*1($tptr),%r9
	 mov	8*7($nptr),$carry
	 movq	%xmm2,$nptr		# restore $nptr
	adc	8*2($tptr),%r10
	adc	8*3($tptr),%r11
	adc	8*4($tptr),%r12
	adc	8*5($tptr),%r13
	adc	8*6($tptr),%r14
	adc	8*7($tptr),%r15
	adc	\$0,%rax		# top-most carry

	mov	32+8(%rsp),%rbx		# n0
	mov	8*8($tptr,%rcx),%rdx	# modulo-scheduled "%r8"

	mov	%r8,8*0($tptr)		# store top 512 bits
	 lea	8*8($tptr),%r8		# borrow %r8
	mov	%r9,8*1($tptr)
	mov	%r10,8*2($tptr)
	mov	%r11,8*3($tptr)
	mov	%r12,8*4($tptr)
	mov	%r13,8*5($tptr)
	mov	%r14,8*6($tptr)
	mov	%r15,8*7($tptr)

	lea	8*8($tptr,%rcx),$tptr	# start of current t[] window
	cmp	8+8(%rsp),%r8		# end of t[]?
	jb	.Lsqrx8x_reduction_loop
	ret
<<<<<<< HEAD
.size	GFp_bn_sqrx8x_internal,.-GFp_bn_sqrx8x_internal
=======
.cfi_endproc
.size	bn_sqrx8x_internal,.-bn_sqrx8x_internal
>>>>>>> 1aaa7aa8
___
}
##############################################################
# Post-condition, 4x unrolled
#
{
my ($rptr,$nptr)=("%rdx","%rbp");
$code.=<<___;
.align	32
__bn_postx4x_internal:
	mov	8*0($nptr),%r12
	mov	%rcx,%r10		# -$num
	mov	%rcx,%r9		# -$num
	neg	%rax
	sar	\$3+2,%rcx
	#lea	48+8(%rsp,%r9),$tptr
	movq	%xmm1,$rptr		# restore $rptr
	movq	%xmm1,$aptr		# prepare for back-to-back call
	dec	%r12			# so that after 'not' we get -n[0]
	mov	8*1($nptr),%r13
	xor	%r8,%r8
	mov	8*2($nptr),%r14
	mov	8*3($nptr),%r15
	jmp	.Lsqrx4x_sub_entry

.align	16
.Lsqrx4x_sub:
	mov	8*0($nptr),%r12
	mov	8*1($nptr),%r13
	mov	8*2($nptr),%r14
	mov	8*3($nptr),%r15
.Lsqrx4x_sub_entry:
	andn	%rax,%r12,%r12
	lea	8*4($nptr),$nptr
	andn	%rax,%r13,%r13
	andn	%rax,%r14,%r14
	andn	%rax,%r15,%r15

	neg	%r8			# mov %r8,%cf
	adc	8*0($tptr),%r12
	adc	8*1($tptr),%r13
	adc	8*2($tptr),%r14
	adc	8*3($tptr),%r15
	mov	%r12,8*0($rptr)
	lea	8*4($tptr),$tptr
	mov	%r13,8*1($rptr)
	sbb	%r8,%r8			# mov %cf,%r8
	mov	%r14,8*2($rptr)
	mov	%r15,8*3($rptr)
	lea	8*4($rptr),$rptr

	inc	%rcx
	jnz	.Lsqrx4x_sub

	neg	%r9			# restore $num

	ret
.size	__bn_postx4x_internal,.-__bn_postx4x_internal
___
}
}}}
{
my ($inp,$num,$tbl,$idx)=$win64?("%rcx","%edx","%r8", "%r9d") : # Win64 order
				("%rdi","%esi","%rdx","%ecx");  # Unix order
my $out=$inp;
my $STRIDE=2**5*8;
my $N=$STRIDE/4;

$code.=<<___;
.globl	GFp_bn_scatter5
.type	GFp_bn_scatter5,\@abi-omnipotent
.align	16
GFp_bn_scatter5:
	cmp	\$0, $num
	jz	.Lscatter_epilogue
	lea	($tbl,$idx,8),$tbl
.Lscatter:
	mov	($inp),%rax
	lea	8($inp),$inp
	mov	%rax,($tbl)
	lea	32*8($tbl),$tbl
	sub	\$1,$num
	jnz	.Lscatter
.Lscatter_epilogue:
	ret
.size	GFp_bn_scatter5,.-GFp_bn_scatter5

.globl	GFp_bn_gather5
.type	GFp_bn_gather5,\@abi-omnipotent
.align	32
GFp_bn_gather5:
.LSEH_begin_GFp_bn_gather5:			# Win64 thing, but harmless in other cases
	# I can't trust assembler to use specific encoding:-(
	.byte	0x4c,0x8d,0x14,0x24			#lea    (%rsp),%r10
	.byte	0x48,0x81,0xec,0x08,0x01,0x00,0x00	#sub	$0x108,%rsp
	lea	.Linc(%rip),%rax
	and	\$-16,%rsp		# shouldn't be formally required

	movd	$idx,%xmm5
	movdqa	0(%rax),%xmm0		# 00000001000000010000000000000000
	movdqa	16(%rax),%xmm1		# 00000002000000020000000200000002
	lea	128($tbl),%r11		# size optimization
	lea	128(%rsp),%rax		# size optimization

	pshufd	\$0,%xmm5,%xmm5		# broadcast $idx
	movdqa	%xmm1,%xmm4
	movdqa	%xmm1,%xmm2
___
########################################################################
# calculate mask by comparing 0..31 to $idx and save result to stack
#
for($i=0;$i<$STRIDE/16;$i+=4) {
$code.=<<___;
	paddd	%xmm0,%xmm1
	pcmpeqd	%xmm5,%xmm0		# compare to 1,0
___
$code.=<<___	if ($i);
	movdqa	%xmm3,`16*($i-1)-128`(%rax)
___
$code.=<<___;
	movdqa	%xmm4,%xmm3

	paddd	%xmm1,%xmm2
	pcmpeqd	%xmm5,%xmm1		# compare to 3,2
	movdqa	%xmm0,`16*($i+0)-128`(%rax)
	movdqa	%xmm4,%xmm0

	paddd	%xmm2,%xmm3
	pcmpeqd	%xmm5,%xmm2		# compare to 5,4
	movdqa	%xmm1,`16*($i+1)-128`(%rax)
	movdqa	%xmm4,%xmm1

	paddd	%xmm3,%xmm0
	pcmpeqd	%xmm5,%xmm3		# compare to 7,6
	movdqa	%xmm2,`16*($i+2)-128`(%rax)
	movdqa	%xmm4,%xmm2
___
}
$code.=<<___;
	movdqa	%xmm3,`16*($i-1)-128`(%rax)
	jmp	.Lgather

.align	32
.Lgather:
	pxor	%xmm4,%xmm4
	pxor	%xmm5,%xmm5
___
for($i=0;$i<$STRIDE/16;$i+=4) {
$code.=<<___;
	movdqa	`16*($i+0)-128`(%r11),%xmm0
	movdqa	`16*($i+1)-128`(%r11),%xmm1
	movdqa	`16*($i+2)-128`(%r11),%xmm2
	pand	`16*($i+0)-128`(%rax),%xmm0
	movdqa	`16*($i+3)-128`(%r11),%xmm3
	pand	`16*($i+1)-128`(%rax),%xmm1
	por	%xmm0,%xmm4
	pand	`16*($i+2)-128`(%rax),%xmm2
	por	%xmm1,%xmm5
	pand	`16*($i+3)-128`(%rax),%xmm3
	por	%xmm2,%xmm4
	por	%xmm3,%xmm5
___
}
$code.=<<___;
	por	%xmm5,%xmm4
	lea	$STRIDE(%r11),%r11
	pshufd	\$0x4e,%xmm4,%xmm0
	por	%xmm4,%xmm0
	movq	%xmm0,($out)		# m0=bp[0]
	lea	8($out),$out
	sub	\$1,$num
	jnz	.Lgather

	lea	(%r10),%rsp
	ret
.LSEH_end_GFp_bn_gather5:
.size	GFp_bn_gather5,.-GFp_bn_gather5
___
}
$code.=<<___;
.align	64
.Linc:
	.long	0,0, 1,1
	.long	2,2, 2,2
.asciz	"Montgomery Multiplication with scatter/gather for x86_64, CRYPTOGAMS by <appro\@openssl.org>"
___

# EXCEPTION_DISPOSITION handler (EXCEPTION_RECORD *rec,ULONG64 frame,
#		CONTEXT *context,DISPATCHER_CONTEXT *disp)
if ($win64) {
$rec="%rcx";
$frame="%rdx";
$context="%r8";
$disp="%r9";

$code.=<<___;
.extern	__imp_RtlVirtualUnwind
.type	mul_handler,\@abi-omnipotent
.align	16
mul_handler:
	push	%rsi
	push	%rdi
	push	%rbx
	push	%rbp
	push	%r12
	push	%r13
	push	%r14
	push	%r15
	pushfq
	sub	\$64,%rsp

	mov	120($context),%rax	# pull context->Rax
	mov	248($context),%rbx	# pull context->Rip

	mov	8($disp),%rsi		# disp->ImageBase
	mov	56($disp),%r11		# disp->HandlerData

	mov	0(%r11),%r10d		# HandlerData[0]
	lea	(%rsi,%r10),%r10	# end of prologue label
	cmp	%r10,%rbx		# context->Rip<end of prologue label
	jb	.Lcommon_seh_tail

	mov	4(%r11),%r10d		# HandlerData[1]
	lea	(%rsi,%r10),%r10	# beginning of body label
	cmp	%r10,%rbx		# context->Rip<body label
	jb	.Lcommon_pop_regs

	mov	152($context),%rax	# pull context->Rsp

	mov	8(%r11),%r10d		# HandlerData[2]
	lea	(%rsi,%r10),%r10	# epilogue label
	cmp	%r10,%rbx		# context->Rip>=epilogue label
	jae	.Lcommon_seh_tail

	lea	.Lmul_epilogue(%rip),%r10
	cmp	%r10,%rbx
	ja	.Lbody_40

	mov	192($context),%r10	# pull $num
	mov	8(%rax,%r10,8),%rax	# pull saved stack pointer

	jmp	.Lcommon_pop_regs

.Lbody_40:
	mov	40(%rax),%rax		# pull saved stack pointer
.Lcommon_pop_regs:
	mov	-8(%rax),%rbx
	mov	-16(%rax),%rbp
	mov	-24(%rax),%r12
	mov	-32(%rax),%r13
	mov	-40(%rax),%r14
	mov	-48(%rax),%r15
	mov	%rbx,144($context)	# restore context->Rbx
	mov	%rbp,160($context)	# restore context->Rbp
	mov	%r12,216($context)	# restore context->R12
	mov	%r13,224($context)	# restore context->R13
	mov	%r14,232($context)	# restore context->R14
	mov	%r15,240($context)	# restore context->R15

.Lcommon_seh_tail:
	mov	8(%rax),%rdi
	mov	16(%rax),%rsi
	mov	%rax,152($context)	# restore context->Rsp
	mov	%rsi,168($context)	# restore context->Rsi
	mov	%rdi,176($context)	# restore context->Rdi

	mov	40($disp),%rdi		# disp->ContextRecord
	mov	$context,%rsi		# context
	mov	\$154,%ecx		# sizeof(CONTEXT)
	.long	0xa548f3fc		# cld; rep movsq

	mov	$disp,%rsi
	xor	%rcx,%rcx		# arg1, UNW_FLAG_NHANDLER
	mov	8(%rsi),%rdx		# arg2, disp->ImageBase
	mov	0(%rsi),%r8		# arg3, disp->ControlPc
	mov	16(%rsi),%r9		# arg4, disp->FunctionEntry
	mov	40(%rsi),%r10		# disp->ContextRecord
	lea	56(%rsi),%r11		# &disp->HandlerData
	lea	24(%rsi),%r12		# &disp->EstablisherFrame
	mov	%r10,32(%rsp)		# arg5
	mov	%r11,40(%rsp)		# arg6
	mov	%r12,48(%rsp)		# arg7
	mov	%rcx,56(%rsp)		# arg8, (NULL)
	call	*__imp_RtlVirtualUnwind(%rip)

	mov	\$1,%eax		# ExceptionContinueSearch
	add	\$64,%rsp
	popfq
	pop	%r15
	pop	%r14
	pop	%r13
	pop	%r12
	pop	%rbp
	pop	%rbx
	pop	%rdi
	pop	%rsi
	ret
.size	mul_handler,.-mul_handler

.section	.pdata
.align	4
	.rva	.LSEH_begin_GFp_bn_mul_mont_gather5
	.rva	.LSEH_end_GFp_bn_mul_mont_gather5
	.rva	.LSEH_info_GFp_bn_mul_mont_gather5

	.rva	.LSEH_begin_bn_mul4x_mont_gather5
	.rva	.LSEH_end_bn_mul4x_mont_gather5
	.rva	.LSEH_info_bn_mul4x_mont_gather5

	.rva	.LSEH_begin_GFp_bn_power5
	.rva	.LSEH_end_GFp_bn_power5
	.rva	.LSEH_info_GFp_bn_power5

	.rva	.LSEH_begin_bn_from_mont8x
	.rva	.LSEH_end_bn_from_mont8x
	.rva	.LSEH_info_bn_from_mont8x
___
$code.=<<___ if ($addx);
	.rva	.LSEH_begin_bn_mulx4x_mont_gather5
	.rva	.LSEH_end_bn_mulx4x_mont_gather5
	.rva	.LSEH_info_bn_mulx4x_mont_gather5

	.rva	.LSEH_begin_bn_powerx5
	.rva	.LSEH_end_bn_powerx5
	.rva	.LSEH_info_GFp_bn_powerx5
___
$code.=<<___;
	.rva	.LSEH_begin_GFp_bn_gather5
	.rva	.LSEH_end_GFp_bn_gather5
	.rva	.LSEH_info_GFp_bn_gather5

.section	.xdata
.align	8
.LSEH_info_GFp_bn_mul_mont_gather5:
	.byte	9,0,0,0
	.rva	mul_handler
	.rva	.Lmul_body,.Lmul_body,.Lmul_epilogue		# HandlerData[]
.align	8
.LSEH_info_bn_mul4x_mont_gather5:
	.byte	9,0,0,0
	.rva	mul_handler
	.rva	.Lmul4x_prologue,.Lmul4x_body,.Lmul4x_epilogue		# HandlerData[]
.align	8
.LSEH_info_GFp_bn_power5:
	.byte	9,0,0,0
	.rva	mul_handler
	.rva	.Lpower5_prologue,.Lpower5_body,.Lpower5_epilogue	# HandlerData[]
.align	8
.LSEH_info_bn_from_mont8x:
	.byte	9,0,0,0
	.rva	mul_handler
	.rva	.Lfrom_prologue,.Lfrom_body,.Lfrom_epilogue		# HandlerData[]
___
$code.=<<___ if ($addx);
.align	8
.LSEH_info_bn_mulx4x_mont_gather5:
	.byte	9,0,0,0
	.rva	mul_handler
	.rva	.Lmulx4x_prologue,.Lmulx4x_body,.Lmulx4x_epilogue	# HandlerData[]
.align	8
.LSEH_info_GFp_bn_powerx5:
	.byte	9,0,0,0
	.rva	mul_handler
	.rva	.Lpowerx5_prologue,.Lpowerx5_body,.Lpowerx5_epilogue	# HandlerData[]
___
$code.=<<___;
.align	8
.LSEH_info_GFp_bn_gather5:
	.byte	0x01,0x0b,0x03,0x0a
	.byte	0x0b,0x01,0x21,0x00	# sub	rsp,0x108
	.byte	0x04,0xa3,0x00,0x00	# lea	r10,(rsp)
.align	8
___
}

$code =~ s/\`([^\`]*)\`/eval($1)/gem;

print $code;
close STDOUT;<|MERGE_RESOLUTION|>--- conflicted
+++ resolved
@@ -3537,12 +3537,8 @@
 	cmp	8+8(%rsp),%r8		# end of t[]?
 	jb	.Lsqrx8x_reduction_loop
 	ret
-<<<<<<< HEAD
+.cfi_endproc
 .size	GFp_bn_sqrx8x_internal,.-GFp_bn_sqrx8x_internal
-=======
-.cfi_endproc
-.size	bn_sqrx8x_internal,.-bn_sqrx8x_internal
->>>>>>> 1aaa7aa8
 ___
 } 
