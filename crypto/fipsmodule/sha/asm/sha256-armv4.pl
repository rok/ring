#! /usr/bin/env perl
# Copyright 2007-2016 The OpenSSL Project Authors. All Rights Reserved.
#
# Licensed under the OpenSSL license (the "License").  You may not use
# this file except in compliance with the License.  You can obtain a copy
# in the file LICENSE in the source distribution or at
# https://www.openssl.org/source/license.html


# ====================================================================
# Written by Andy Polyakov <appro@openssl.org> for the OpenSSL
# project. The module is, however, dual licensed under OpenSSL and
# CRYPTOGAMS licenses depending on where you obtain it. For further
# details see http://www.openssl.org/~appro/cryptogams/.
#
# Permission to use under GPL terms is granted.
# ====================================================================

# SHA256 block procedure for ARMv4. May 2007.

# Performance is ~2x better than gcc 3.4 generated code and in "abso-
# lute" terms is ~2250 cycles per 64-byte block or ~35 cycles per
# byte [on single-issue Xscale PXA250 core].

# July 2010.
#
# Rescheduling for dual-issue pipeline resulted in 22% improvement on
# Cortex A8 core and ~20 cycles per processed byte.

# February 2011.
#
# Profiler-assisted and platform-specific optimization resulted in 16%
# improvement on Cortex A8 core and ~15.4 cycles per processed byte.

# September 2013.
#
# Add NEON implementation. On Cortex A8 it was measured to process one
# byte in 12.5 cycles or 23% faster than integer-only code. Snapdragon
# S4 does it in 12.5 cycles too, but it's 50% faster than integer-only
# code (meaning that latter performs sub-optimally, nothing was done
# about it).

# May 2014.
#
# Add ARMv8 code path performing at 2.0 cpb on Apple A7.

$flavour = shift;
if ($flavour=~/\w[\w\-]*\.\w+$/) { $output=$flavour; undef $flavour; }
else { while (($output=shift) && ($output!~/\w[\w\-]*\.\w+$/)) {} }

if ($flavour && $flavour ne "void") {
    $0 =~ m/(.*[\/\\])[^\/\\]+$/; $dir=$1;
    ( $xlate="${dir}arm-xlate.pl" and -f $xlate ) or
    ( $xlate="${dir}../../../perlasm/arm-xlate.pl" and -f $xlate) or
    die "can't locate arm-xlate.pl";

    open OUT,"| \"$^X\" \"$xlate\" $flavour \"$output\"";
    *STDOUT=*OUT;
} else {
    open OUT,">$output";
    *STDOUT=*OUT;
}

$ctx="r0";	$t0="r0";
$inp="r1";	$t4="r1";
$len="r2";	$t1="r2";
$T1="r3";	$t3="r3";
$A="r4";
$B="r5";
$C="r6";
$D="r7";
$E="r8";
$F="r9";
$G="r10";
$H="r11";
@V=($A,$B,$C,$D,$E,$F,$G,$H);
$t2="r12";
$Ktbl="r14";

@Sigma0=( 2,13,22);
@Sigma1=( 6,11,25);
@sigma0=( 7,18, 3);
@sigma1=(17,19,10);

sub BODY_00_15 {
my ($i,$a,$b,$c,$d,$e,$f,$g,$h) = @_;

$code.=<<___ if ($i<16);
#if __ARM_ARCH>=7
	@ ldr	$t1,[$inp],#4			@ $i
# if $i==15
	str	$inp,[sp,#17*4]			@ make room for $t4
# endif
	eor	$t0,$e,$e,ror#`$Sigma1[1]-$Sigma1[0]`
	add	$a,$a,$t2			@ h+=Maj(a,b,c) from the past
	eor	$t0,$t0,$e,ror#`$Sigma1[2]-$Sigma1[0]`	@ Sigma1(e)
# ifndef __ARMEB__
	rev	$t1,$t1
# endif
#else
	@ ldrb	$t1,[$inp,#3]			@ $i
	add	$a,$a,$t2			@ h+=Maj(a,b,c) from the past
	ldrb	$t2,[$inp,#2]
	ldrb	$t0,[$inp,#1]
	orr	$t1,$t1,$t2,lsl#8
	ldrb	$t2,[$inp],#4
	orr	$t1,$t1,$t0,lsl#16
# if $i==15
	str	$inp,[sp,#17*4]			@ make room for $t4
# endif
	eor	$t0,$e,$e,ror#`$Sigma1[1]-$Sigma1[0]`
	orr	$t1,$t1,$t2,lsl#24
	eor	$t0,$t0,$e,ror#`$Sigma1[2]-$Sigma1[0]`	@ Sigma1(e)
#endif
___
$code.=<<___;
	ldr	$t2,[$Ktbl],#4			@ *K256++
	add	$h,$h,$t1			@ h+=X[i]
	str	$t1,[sp,#`$i%16`*4]
	eor	$t1,$f,$g
	add	$h,$h,$t0,ror#$Sigma1[0]	@ h+=Sigma1(e)
	and	$t1,$t1,$e
	add	$h,$h,$t2			@ h+=K256[i]
	eor	$t1,$t1,$g			@ Ch(e,f,g)
	eor	$t0,$a,$a,ror#`$Sigma0[1]-$Sigma0[0]`
	add	$h,$h,$t1			@ h+=Ch(e,f,g)
#if $i==31
	and	$t2,$t2,#0xff
	cmp	$t2,#0xf2			@ done?
#endif
#if $i<15
# if __ARM_ARCH>=7
	ldr	$t1,[$inp],#4			@ prefetch
# else
	ldrb	$t1,[$inp,#3]
# endif
	eor	$t2,$a,$b			@ a^b, b^c in next round
#else
	ldr	$t1,[sp,#`($i+2)%16`*4]		@ from future BODY_16_xx
	eor	$t2,$a,$b			@ a^b, b^c in next round
	ldr	$t4,[sp,#`($i+15)%16`*4]	@ from future BODY_16_xx
#endif
	eor	$t0,$t0,$a,ror#`$Sigma0[2]-$Sigma0[0]`	@ Sigma0(a)
	and	$t3,$t3,$t2			@ (b^c)&=(a^b)
	add	$d,$d,$h			@ d+=h
	eor	$t3,$t3,$b			@ Maj(a,b,c)
	add	$h,$h,$t0,ror#$Sigma0[0]	@ h+=Sigma0(a)
	@ add	$h,$h,$t3			@ h+=Maj(a,b,c)
___
	($t2,$t3)=($t3,$t2);
}

sub BODY_16_XX {
my ($i,$a,$b,$c,$d,$e,$f,$g,$h) = @_;

$code.=<<___;
	@ ldr	$t1,[sp,#`($i+1)%16`*4]		@ $i
	@ ldr	$t4,[sp,#`($i+14)%16`*4]
	mov	$t0,$t1,ror#$sigma0[0]
	add	$a,$a,$t2			@ h+=Maj(a,b,c) from the past
	mov	$t2,$t4,ror#$sigma1[0]
	eor	$t0,$t0,$t1,ror#$sigma0[1]
	eor	$t2,$t2,$t4,ror#$sigma1[1]
	eor	$t0,$t0,$t1,lsr#$sigma0[2]	@ sigma0(X[i+1])
	ldr	$t1,[sp,#`($i+0)%16`*4]
	eor	$t2,$t2,$t4,lsr#$sigma1[2]	@ sigma1(X[i+14])
	ldr	$t4,[sp,#`($i+9)%16`*4]

	add	$t2,$t2,$t0
	eor	$t0,$e,$e,ror#`$Sigma1[1]-$Sigma1[0]`	@ from BODY_00_15
	add	$t1,$t1,$t2
	eor	$t0,$t0,$e,ror#`$Sigma1[2]-$Sigma1[0]`	@ Sigma1(e)
	add	$t1,$t1,$t4			@ X[i]
___
	&BODY_00_15(@_);
}

$code=<<___;
#ifndef __KERNEL__
# include <ring-core/arm_arch.h>
#else
# define __ARM_ARCH __LINUX_ARM_ARCH__
# define __ARM_MAX_ARCH__ 7
#endif

@ Silence ARMv8 deprecated IT instruction warnings. This file is used by both
@ ARMv7 and ARMv8 processors. It does have ARMv8-only code, but those
@ instructions are manually-encoded. (See unsha256.)
.arch  armv7-a

.text
#if defined(__thumb2__)
.syntax unified
.thumb
#else
.code   32
#endif

.type	K256,%object
.align	5
K256:
.word	0x428a2f98,0x71374491,0xb5c0fbcf,0xe9b5dba5
.word	0x3956c25b,0x59f111f1,0x923f82a4,0xab1c5ed5
.word	0xd807aa98,0x12835b01,0x243185be,0x550c7dc3
.word	0x72be5d74,0x80deb1fe,0x9bdc06a7,0xc19bf174
.word	0xe49b69c1,0xefbe4786,0x0fc19dc6,0x240ca1cc
.word	0x2de92c6f,0x4a7484aa,0x5cb0a9dc,0x76f988da
.word	0x983e5152,0xa831c66d,0xb00327c8,0xbf597fc7
.word	0xc6e00bf3,0xd5a79147,0x06ca6351,0x14292967
.word	0x27b70a85,0x2e1b2138,0x4d2c6dfc,0x53380d13
.word	0x650a7354,0x766a0abb,0x81c2c92e,0x92722c85
.word	0xa2bfe8a1,0xa81a664b,0xc24b8b70,0xc76c51a3
.word	0xd192e819,0xd6990624,0xf40e3585,0x106aa070
.word	0x19a4c116,0x1e376c08,0x2748774c,0x34b0bcb5
.word	0x391c0cb3,0x4ed8aa4a,0x5b9cca4f,0x682e6ff3
.word	0x748f82ee,0x78a5636f,0x84c87814,0x8cc70208
.word	0x90befffa,0xa4506ceb,0xbef9a3f7,0xc67178f2
.size	K256,.-K256
.word	0				@ terminator
<<<<<<< HEAD
#if __ARM_MAX_ARCH__>=7 && !defined(__KERNEL__)
.extern OPENSSL_armcap_P
.hidden OPENSSL_armcap_P
.LOPENSSL_armcap:
.word	OPENSSL_armcap_P-.Lsha256_block_data_order
#endif
=======
>>>>>>> 12316ab4
.align	5

.global	sha256_block_data_order_nohw
.type	sha256_block_data_order_nohw,%function
sha256_block_data_order_nohw:
	add	$len,$inp,$len,lsl#6	@ len to point at the end of inp
	stmdb	sp!,{$ctx,$inp,$len,r4-r11,lr}
	ldmia	$ctx,{$A,$B,$C,$D,$E,$F,$G,$H}
	adr	$Ktbl,K256
	sub	sp,sp,#16*4		@ alloca(X[16])
.Loop:
# if __ARM_ARCH>=7
	ldr	$t1,[$inp],#4
# else
	ldrb	$t1,[$inp,#3]
# endif
	eor	$t3,$B,$C		@ magic
	eor	$t2,$t2,$t2
___
for($i=0;$i<16;$i++)	{ &BODY_00_15($i,@V); unshift(@V,pop(@V)); }
$code.=".Lrounds_16_xx:\n";
for (;$i<32;$i++)	{ &BODY_16_XX($i,@V); unshift(@V,pop(@V)); }
$code.=<<___;
#if __ARM_ARCH>=7
	ite	eq			@ Thumb2 thing, sanity check in ARM
#endif
	ldreq	$t3,[sp,#16*4]		@ pull ctx
	bne	.Lrounds_16_xx

	add	$A,$A,$t2		@ h+=Maj(a,b,c) from the past
	ldr	$t0,[$t3,#0]
	ldr	$t1,[$t3,#4]
	ldr	$t2,[$t3,#8]
	add	$A,$A,$t0
	ldr	$t0,[$t3,#12]
	add	$B,$B,$t1
	ldr	$t1,[$t3,#16]
	add	$C,$C,$t2
	ldr	$t2,[$t3,#20]
	add	$D,$D,$t0
	ldr	$t0,[$t3,#24]
	add	$E,$E,$t1
	ldr	$t1,[$t3,#28]
	add	$F,$F,$t2
	ldr	$inp,[sp,#17*4]		@ pull inp
	ldr	$t2,[sp,#18*4]		@ pull inp+len
	add	$G,$G,$t0
	add	$H,$H,$t1
	stmia	$t3,{$A,$B,$C,$D,$E,$F,$G,$H}
	cmp	$inp,$t2
	sub	$Ktbl,$Ktbl,#256	@ rewind Ktbl
	bne	.Loop

	add	sp,sp,#`16+3`*4	@ destroy frame
#if __ARM_ARCH>=5
	ldmia	sp!,{r4-r11,pc}
#else
	ldmia	sp!,{r4-r11,lr}
	tst	lr,#1
	moveq	pc,lr			@ be binary compatible with V4, yet
	bx	lr			@ interoperable with Thumb ISA:-)
#endif
.size	sha256_block_data_order_nohw,.-sha256_block_data_order_nohw
___
######################################################################
# NEON stuff
#
{{{
my @X=map("q$_",(0..3));
my ($T0,$T1,$T2,$T3,$T4,$T5)=("q8","q9","q10","q11","d24","d25");
my $Xfer=$t4;
my $j=0;

sub Dlo()   { shift=~m|q([1]?[0-9])|?"d".($1*2):"";     }
sub Dhi()   { shift=~m|q([1]?[0-9])|?"d".($1*2+1):"";   }

sub AUTOLOAD()          # thunk [simplified] x86-style perlasm
{ my $opcode = $AUTOLOAD; $opcode =~ s/.*:://; $opcode =~ s/_/\./;
  my $arg = pop;
    $arg = "#$arg" if ($arg*1 eq $arg);
    $code .= "\t$opcode\t".join(',',@_,$arg)."\n";
}

sub Xupdate()
{ use integer;
  my $body = shift;
  my @insns = (&$body,&$body,&$body,&$body);
  my ($a,$b,$c,$d,$e,$f,$g,$h);

	&vext_8		($T0,@X[0],@X[1],4);	# X[1..4]
	 eval(shift(@insns));
	 eval(shift(@insns));
	 eval(shift(@insns));
	&vext_8		($T1,@X[2],@X[3],4);	# X[9..12]
	 eval(shift(@insns));
	 eval(shift(@insns));
	 eval(shift(@insns));
	&vshr_u32	($T2,$T0,$sigma0[0]);
	 eval(shift(@insns));
	 eval(shift(@insns));
	&vadd_i32	(@X[0],@X[0],$T1);	# X[0..3] += X[9..12]
	 eval(shift(@insns));
	 eval(shift(@insns));
	&vshr_u32	($T1,$T0,$sigma0[2]);
	 eval(shift(@insns));
	 eval(shift(@insns));
	&vsli_32	($T2,$T0,32-$sigma0[0]);
	 eval(shift(@insns));
	 eval(shift(@insns));
	&vshr_u32	($T3,$T0,$sigma0[1]);
	 eval(shift(@insns));
	 eval(shift(@insns));
	&veor		($T1,$T1,$T2);
	 eval(shift(@insns));
	 eval(shift(@insns));
	&vsli_32	($T3,$T0,32-$sigma0[1]);
	 eval(shift(@insns));
	 eval(shift(@insns));
	  &vshr_u32	($T4,&Dhi(@X[3]),$sigma1[0]);
	 eval(shift(@insns));
	 eval(shift(@insns));
	&veor		($T1,$T1,$T3);		# sigma0(X[1..4])
	 eval(shift(@insns));
	 eval(shift(@insns));
	  &vsli_32	($T4,&Dhi(@X[3]),32-$sigma1[0]);
	 eval(shift(@insns));
	 eval(shift(@insns));
	  &vshr_u32	($T5,&Dhi(@X[3]),$sigma1[2]);
	 eval(shift(@insns));
	 eval(shift(@insns));
	&vadd_i32	(@X[0],@X[0],$T1);	# X[0..3] += sigma0(X[1..4])
	 eval(shift(@insns));
	 eval(shift(@insns));
	  &veor		($T5,$T5,$T4);
	 eval(shift(@insns));
	 eval(shift(@insns));
	  &vshr_u32	($T4,&Dhi(@X[3]),$sigma1[1]);
	 eval(shift(@insns));
	 eval(shift(@insns));
	  &vsli_32	($T4,&Dhi(@X[3]),32-$sigma1[1]);
	 eval(shift(@insns));
	 eval(shift(@insns));
	  &veor		($T5,$T5,$T4);		# sigma1(X[14..15])
	 eval(shift(@insns));
	 eval(shift(@insns));
	&vadd_i32	(&Dlo(@X[0]),&Dlo(@X[0]),$T5);# X[0..1] += sigma1(X[14..15])
	 eval(shift(@insns));
	 eval(shift(@insns));
	  &vshr_u32	($T4,&Dlo(@X[0]),$sigma1[0]);
	 eval(shift(@insns));
	 eval(shift(@insns));
	  &vsli_32	($T4,&Dlo(@X[0]),32-$sigma1[0]);
	 eval(shift(@insns));
	 eval(shift(@insns));
	  &vshr_u32	($T5,&Dlo(@X[0]),$sigma1[2]);
	 eval(shift(@insns));
	 eval(shift(@insns));
	  &veor		($T5,$T5,$T4);
	 eval(shift(@insns));
	 eval(shift(@insns));
	  &vshr_u32	($T4,&Dlo(@X[0]),$sigma1[1]);
	 eval(shift(@insns));
	 eval(shift(@insns));
	&vld1_32	("{$T0}","[$Ktbl,:128]!");
	 eval(shift(@insns));
	 eval(shift(@insns));
	  &vsli_32	($T4,&Dlo(@X[0]),32-$sigma1[1]);
	 eval(shift(@insns));
	 eval(shift(@insns));
	  &veor		($T5,$T5,$T4);		# sigma1(X[16..17])
	 eval(shift(@insns));
	 eval(shift(@insns));
	&vadd_i32	(&Dhi(@X[0]),&Dhi(@X[0]),$T5);# X[2..3] += sigma1(X[16..17])
	 eval(shift(@insns));
	 eval(shift(@insns));
	&vadd_i32	($T0,$T0,@X[0]);
	 while($#insns>=2) { eval(shift(@insns)); }
	&vst1_32	("{$T0}","[$Xfer,:128]!");
	 eval(shift(@insns));
	 eval(shift(@insns));

	push(@X,shift(@X));		# "rotate" X[]
}

sub Xpreload()
{ use integer;
  my $body = shift;
  my @insns = (&$body,&$body,&$body,&$body);
  my ($a,$b,$c,$d,$e,$f,$g,$h);

	 eval(shift(@insns));
	 eval(shift(@insns));
	 eval(shift(@insns));
	 eval(shift(@insns));
	&vld1_32	("{$T0}","[$Ktbl,:128]!");
	 eval(shift(@insns));
	 eval(shift(@insns));
	 eval(shift(@insns));
	 eval(shift(@insns));
	&vrev32_8	(@X[0],@X[0]);
	 eval(shift(@insns));
	 eval(shift(@insns));
	 eval(shift(@insns));
	 eval(shift(@insns));
	&vadd_i32	($T0,$T0,@X[0]);
	 foreach (@insns) { eval; }	# remaining instructions
	&vst1_32	("{$T0}","[$Xfer,:128]!");

	push(@X,shift(@X));		# "rotate" X[]
}

sub body_00_15 () {
	(
	'($a,$b,$c,$d,$e,$f,$g,$h)=@V;'.
	'&add	($h,$h,$t1)',			# h+=X[i]+K[i]
	'&eor	($t1,$f,$g)',
	'&eor	($t0,$e,$e,"ror#".($Sigma1[1]-$Sigma1[0]))',
	'&add	($a,$a,$t2)',			# h+=Maj(a,b,c) from the past
	'&and	($t1,$t1,$e)',
	'&eor	($t2,$t0,$e,"ror#".($Sigma1[2]-$Sigma1[0]))',	# Sigma1(e)
	'&eor	($t0,$a,$a,"ror#".($Sigma0[1]-$Sigma0[0]))',
	'&eor	($t1,$t1,$g)',			# Ch(e,f,g)
	'&add	($h,$h,$t2,"ror#$Sigma1[0]")',	# h+=Sigma1(e)
	'&eor	($t2,$a,$b)',			# a^b, b^c in next round
	'&eor	($t0,$t0,$a,"ror#".($Sigma0[2]-$Sigma0[0]))',	# Sigma0(a)
	'&add	($h,$h,$t1)',			# h+=Ch(e,f,g)
	'&ldr	($t1,sprintf "[sp,#%d]",4*(($j+1)&15))	if (($j&15)!=15);'.
	'&ldr	($t1,"[$Ktbl]")				if ($j==15);'.
	'&ldr	($t1,"[sp,#64]")			if ($j==31)',
	'&and	($t3,$t3,$t2)',			# (b^c)&=(a^b)
	'&add	($d,$d,$h)',			# d+=h
	'&add	($h,$h,$t0,"ror#$Sigma0[0]");'.	# h+=Sigma0(a)
	'&eor	($t3,$t3,$b)',			# Maj(a,b,c)
	'$j++;	unshift(@V,pop(@V)); ($t2,$t3)=($t3,$t2);'
	)
}

$code.=<<___;
#if __ARM_MAX_ARCH__>=7
.arch	armv7-a
.fpu	neon

<<<<<<< HEAD
=======
.LK256_shortcut_neon:
@ PC is 8 bytes ahead in Arm mode and 4 bytes ahead in Thumb mode.
#if defined(__thumb2__)
.word	K256-(.LK256_add_neon+4)
#else
.word	K256-(.LK256_add_neon+8)
#endif

.global	sha256_block_data_order_neon
>>>>>>> 12316ab4
.type	sha256_block_data_order_neon,%function
.align	5
.skip	16
sha256_block_data_order_neon:
	stmdb	sp!,{r4-r12,lr}

	sub	$H,sp,#16*4+16

	@ K256 is just at the boundary of being easily referenced by an ADR from
	@ this function. In Arm mode, when building with __ARM_ARCH=6, it does
	@ not fit. By moving code around, we could make it fit, but this is too
	@ fragile. For simplicity, just load the offset from
	@ .LK256_shortcut_neon.
	@
	@ TODO(davidben): adrl would avoid a load, but clang-assembler does not
	@ support it. We might be able to emulate it with a macro, but Android's
	@ did not work when I tried it.
	@ https://android.googlesource.com/platform/ndk/+/refs/heads/master/docs/ClangMigration.md#arm
	ldr	$Ktbl,.LK256_shortcut_neon
.LK256_add_neon:
	add	$Ktbl,pc,$Ktbl

	bic	$H,$H,#15		@ align for 128-bit stores
	mov	$t2,sp
	mov	sp,$H			@ alloca
	add	$len,$inp,$len,lsl#6	@ len to point at the end of inp

	vld1.8		{@X[0]},[$inp]!
	vld1.8		{@X[1]},[$inp]!
	vld1.8		{@X[2]},[$inp]!
	vld1.8		{@X[3]},[$inp]!
	vld1.32		{$T0},[$Ktbl,:128]!
	vld1.32		{$T1},[$Ktbl,:128]!
	vld1.32		{$T2},[$Ktbl,:128]!
	vld1.32		{$T3},[$Ktbl,:128]!
	vrev32.8	@X[0],@X[0]		@ yes, even on
	str		$ctx,[sp,#64]
	vrev32.8	@X[1],@X[1]		@ big-endian
	str		$inp,[sp,#68]
	mov		$Xfer,sp
	vrev32.8	@X[2],@X[2]
	str		$len,[sp,#72]
	vrev32.8	@X[3],@X[3]
	str		$t2,[sp,#76]		@ save original sp
	vadd.i32	$T0,$T0,@X[0]
	vadd.i32	$T1,$T1,@X[1]
	vst1.32		{$T0},[$Xfer,:128]!
	vadd.i32	$T2,$T2,@X[2]
	vst1.32		{$T1},[$Xfer,:128]!
	vadd.i32	$T3,$T3,@X[3]
	vst1.32		{$T2},[$Xfer,:128]!
	vst1.32		{$T3},[$Xfer,:128]!

	ldmia		$ctx,{$A-$H}
	sub		$Xfer,$Xfer,#64
	ldr		$t1,[sp,#0]
	eor		$t2,$t2,$t2
	eor		$t3,$B,$C
	b		.L_00_48

.align	4
.L_00_48:
___
	&Xupdate(\&body_00_15);
	&Xupdate(\&body_00_15);
	&Xupdate(\&body_00_15);
	&Xupdate(\&body_00_15);
$code.=<<___;
	teq	$t1,#0				@ check for K256 terminator
	ldr	$t1,[sp,#0]
	sub	$Xfer,$Xfer,#64
	bne	.L_00_48

	ldr		$inp,[sp,#68]
	ldr		$t0,[sp,#72]
	sub		$Ktbl,$Ktbl,#256	@ rewind $Ktbl
	teq		$inp,$t0
	it		eq
	subeq		$inp,$inp,#64		@ avoid SEGV
	vld1.8		{@X[0]},[$inp]!		@ load next input block
	vld1.8		{@X[1]},[$inp]!
	vld1.8		{@X[2]},[$inp]!
	vld1.8		{@X[3]},[$inp]!
	it		ne
	strne		$inp,[sp,#68]
	mov		$Xfer,sp
___
	&Xpreload(\&body_00_15);
	&Xpreload(\&body_00_15);
	&Xpreload(\&body_00_15);
	&Xpreload(\&body_00_15);
$code.=<<___;
	ldr	$t0,[$t1,#0]
	add	$A,$A,$t2			@ h+=Maj(a,b,c) from the past
	ldr	$t2,[$t1,#4]
	ldr	$t3,[$t1,#8]
	ldr	$t4,[$t1,#12]
	add	$A,$A,$t0			@ accumulate
	ldr	$t0,[$t1,#16]
	add	$B,$B,$t2
	ldr	$t2,[$t1,#20]
	add	$C,$C,$t3
	ldr	$t3,[$t1,#24]
	add	$D,$D,$t4
	ldr	$t4,[$t1,#28]
	add	$E,$E,$t0
	str	$A,[$t1],#4
	add	$F,$F,$t2
	str	$B,[$t1],#4
	add	$G,$G,$t3
	str	$C,[$t1],#4
	add	$H,$H,$t4
	str	$D,[$t1],#4
	stmia	$t1,{$E-$H}

	ittte	ne
	movne	$Xfer,sp
	ldrne	$t1,[sp,#0]
	eorne	$t2,$t2,$t2
	ldreq	sp,[sp,#76]			@ restore original sp
	itt	ne
	eorne	$t3,$B,$C
	bne	.L_00_48

	ldmia	sp!,{r4-r12,pc}
.size	sha256_block_data_order_neon,.-sha256_block_data_order_neon
#endif
___
}}}
######################################################################
# ARMv8 stuff
#
{{{
my ($ABCD,$EFGH,$abcd)=map("q$_",(0..2));
my @MSG=map("q$_",(8..11));
my ($W0,$W1,$ABCD_SAVE,$EFGH_SAVE)=map("q$_",(12..15));
my $Ktbl="r3";

$code.=<<___;
#if __ARM_MAX_ARCH__>=7 && !defined(__KERNEL__)

# if defined(__thumb2__)
#  define INST(a,b,c,d)	.byte	c,d|0xc,a,b
# else
#  define INST(a,b,c,d)	.byte	a,b,c,d
# endif

.LK256_shortcut_hw:
@ PC is 8 bytes ahead in Arm mode and 4 bytes ahead in Thumb mode.
#if defined(__thumb2__)
.word	K256-(.LK256_add_hw+4)
#else
.word	K256-(.LK256_add_hw+8)
#endif

.global	sha256_block_data_order_hw
.type	sha256_block_data_order_hw,%function
.align	5
sha256_block_data_order_hw:
	@ K256 is too far to reference from one ADR command in Thumb mode. In
	@ Arm mode, we could make it fit by aligning the ADR offset to a 64-byte
	@ boundary. For simplicity, just load the offset from .LK256_shortcut_hw.
	ldr	$Ktbl,.LK256_shortcut_hw
.LK256_add_hw:
	add	$Ktbl,pc,$Ktbl

	vld1.32	{$ABCD,$EFGH},[$ctx]
	add	$len,$inp,$len,lsl#6	@ len to point at the end of inp
	b	.Loop_v8

.align	4
.Loop_v8:
	vld1.8		{@MSG[0]-@MSG[1]},[$inp]!
	vld1.8		{@MSG[2]-@MSG[3]},[$inp]!
	vld1.32		{$W0},[$Ktbl]!
	vrev32.8	@MSG[0],@MSG[0]
	vrev32.8	@MSG[1],@MSG[1]
	vrev32.8	@MSG[2],@MSG[2]
	vrev32.8	@MSG[3],@MSG[3]
	vmov		$ABCD_SAVE,$ABCD	@ offload
	vmov		$EFGH_SAVE,$EFGH
	teq		$inp,$len
___
for($i=0;$i<12;$i++) {
$code.=<<___;
	vld1.32		{$W1},[$Ktbl]!
	vadd.i32	$W0,$W0,@MSG[0]
	sha256su0	@MSG[0],@MSG[1]
	vmov		$abcd,$ABCD
	sha256h		$ABCD,$EFGH,$W0
	sha256h2	$EFGH,$abcd,$W0
	sha256su1	@MSG[0],@MSG[2],@MSG[3]
___
	($W0,$W1)=($W1,$W0);	push(@MSG,shift(@MSG));
}
$code.=<<___;
	vld1.32		{$W1},[$Ktbl]!
	vadd.i32	$W0,$W0,@MSG[0]
	vmov		$abcd,$ABCD
	sha256h		$ABCD,$EFGH,$W0
	sha256h2	$EFGH,$abcd,$W0

	vld1.32		{$W0},[$Ktbl]!
	vadd.i32	$W1,$W1,@MSG[1]
	vmov		$abcd,$ABCD
	sha256h		$ABCD,$EFGH,$W1
	sha256h2	$EFGH,$abcd,$W1

	vld1.32		{$W1},[$Ktbl]
	vadd.i32	$W0,$W0,@MSG[2]
	sub		$Ktbl,$Ktbl,#256-16	@ rewind
	vmov		$abcd,$ABCD
	sha256h		$ABCD,$EFGH,$W0
	sha256h2	$EFGH,$abcd,$W0

	vadd.i32	$W1,$W1,@MSG[3]
	vmov		$abcd,$ABCD
	sha256h		$ABCD,$EFGH,$W1
	sha256h2	$EFGH,$abcd,$W1

	vadd.i32	$ABCD,$ABCD,$ABCD_SAVE
	vadd.i32	$EFGH,$EFGH,$EFGH_SAVE
	it		ne
	bne		.Loop_v8

	vst1.32		{$ABCD,$EFGH},[$ctx]

	ret		@ bx lr
.size	sha256_block_data_order_hw,.-sha256_block_data_order_hw
#endif
___
}}}
$code.=<<___;
.asciz  "SHA256 block transform for ARMv4/NEON/ARMv8, CRYPTOGAMS by <appro\@openssl.org>"
<<<<<<< HEAD
=======
.align	2
>>>>>>> 12316ab4
___

open SELF,$0;
while(<SELF>) {
	next if (/^#!/);
	last if (!s/^#/@/ and !/^$/);
	print;
}
close SELF;

{   my  %opcode = (
	"sha256h"	=> 0xf3000c40,	"sha256h2"	=> 0xf3100c40,
	"sha256su0"	=> 0xf3ba03c0,	"sha256su1"	=> 0xf3200c40	);

    sub unsha256 {
	my ($mnemonic,$arg)=@_;

	if ($arg =~ m/q([0-9]+)(?:,\s*q([0-9]+))?,\s*q([0-9]+)/o) {
	    my $word = $opcode{$mnemonic}|(($1&7)<<13)|(($1&8)<<19)
					 |(($2&7)<<17)|(($2&8)<<4)
					 |(($3&7)<<1) |(($3&8)<<2);
	    # since ARMv7 instructions are always encoded little-endian.
	    # correct solution is to use .inst directive, but older
	    # assemblers don't implement it:-(
	    sprintf "INST(0x%02x,0x%02x,0x%02x,0x%02x)\t@ %s %s",
			$word&0xff,($word>>8)&0xff,
			($word>>16)&0xff,($word>>24)&0xff,
			$mnemonic,$arg;
	}
    }
}

foreach (split($/,$code)) {

	s/\`([^\`]*)\`/eval $1/geo;

	s/\b(sha256\w+)\s+(q.*)/unsha256($1,$2)/geo;

	s/\bret\b/bx	lr/go		or
	s/\bbx\s+lr\b/.word\t0xe12fff1e/go;	# make it possible to compile with -march=armv4

	print $_,"\n";
}

close STDOUT or die "error closing STDOUT: $!"; # enforce flush<|MERGE_RESOLUTION|>--- conflicted
+++ resolved
@@ -217,15 +217,6 @@
 .word	0x90befffa,0xa4506ceb,0xbef9a3f7,0xc67178f2
 .size	K256,.-K256
 .word	0				@ terminator
-<<<<<<< HEAD
-#if __ARM_MAX_ARCH__>=7 && !defined(__KERNEL__)
-.extern OPENSSL_armcap_P
-.hidden OPENSSL_armcap_P
-.LOPENSSL_armcap:
-.word	OPENSSL_armcap_P-.Lsha256_block_data_order
-#endif
-=======
->>>>>>> 12316ab4
 .align	5
 
 .global	sha256_block_data_order_nohw
@@ -468,8 +459,6 @@
 .arch	armv7-a
 .fpu	neon
 
-<<<<<<< HEAD
-=======
 .LK256_shortcut_neon:
 @ PC is 8 bytes ahead in Arm mode and 4 bytes ahead in Thumb mode.
 #if defined(__thumb2__)
@@ -479,7 +468,6 @@
 #endif
 
 .global	sha256_block_data_order_neon
->>>>>>> 12316ab4
 .type	sha256_block_data_order_neon,%function
 .align	5
 .skip	16
@@ -714,10 +702,7 @@
 }}}
 $code.=<<___;
 .asciz  "SHA256 block transform for ARMv4/NEON/ARMv8, CRYPTOGAMS by <appro\@openssl.org>"
-<<<<<<< HEAD
-=======
 .align	2
->>>>>>> 12316ab4
 ___
 
 open SELF,$0;
