/*
 * Copyright 2014-2016 The OpenSSL Project Authors. All Rights Reserved.
 * Copyright (c) 2014, Intel Corporation. All Rights Reserved.
 *
 * Licensed under the OpenSSL license (the "License").  You may not use
 * this file except in compliance with the License.  You can obtain a copy
 * in the file LICENSE in the source distribution or at
 * https://www.openssl.org/source/license.html
 *
 * Originally written by Shay Gueron (1, 2), and Vlad Krasnov (1)
 * (1) Intel Corporation, Israel Development Center, Haifa, Israel
 * (2) University of Haifa, Israel
 *
 * Reference:
 * S.Gueron and V.Krasnov, "Fast Prime Field Elliptic Curve Cryptography with
 *                          256 Bit Primes"
 */

#include <ring-core/base.h>

#include "../../limbs/limbs.inl"

#include <stdint.h>

#include "p256-nistz.h"

#if defined(OPENSSL_USE_NISTZ256)

typedef P256_POINT_AFFINE PRECOMP256_ROW[64];

// One converted into the Montgomery domain
static const BN_ULONG ONE[P256_LIMBS] = {
    TOBN(0x00000000, 0x00000001), TOBN(0xffffffff, 0x00000000),
    TOBN(0xffffffff, 0xffffffff), TOBN(0x00000000, 0xfffffffe),
};

// Precomputed tables for the default generator
#include "p256-nistz-table.h"

// Recode window to a signed digit, see |nistp_recode_scalar_bits| in
// util.c for details
static crypto_word booth_recode_w5(crypto_word in) {
  crypto_word s, d;

  s = ~((in >> 5) - 1);
  d = (1 << 6) - in - 1;
  d = (d & s) | (in & ~s);
  d = (d >> 1) + (d & 1);

  return (d << 1) + (s & 1);
}

static crypto_word booth_recode_w7(crypto_word in) {
  crypto_word s, d;

  s = ~((in >> 7) - 1);
  d = (1 << 8) - in - 1;
  d = (d & s) | (in & ~s);
  d = (d >> 1) + (d & 1);

  return (d << 1) + (s & 1);
}

// The `(P256_LIMBS == 8)` case is unreachable for 64-bit targets.
#if defined(OPENSSL_64_BIT) && defined(__clang__)
#pragma GCC diagnostic push
#pragma GCC diagnostic ignored "-Wunreachable-code"
#endif

// copy_conditional copies |src| to |dst| if |move| is one and leaves it as-is
// if |move| is zero.
//
// WARNING: this breaks the usual convention of constant-time functions
// returning masks.
static void copy_conditional(BN_ULONG dst[P256_LIMBS],
                             const BN_ULONG src[P256_LIMBS], BN_ULONG move) {
  BN_ULONG mask1 = ((BN_ULONG)0) - move;
  BN_ULONG mask2 = ~mask1;

  dst[0] = (src[0] & mask1) ^ (dst[0] & mask2);
  dst[1] = (src[1] & mask1) ^ (dst[1] & mask2);
  dst[2] = (src[2] & mask1) ^ (dst[2] & mask2);
  dst[3] = (src[3] & mask1) ^ (dst[3] & mask2);
  if (P256_LIMBS == 8) {
    dst[4] = (src[4] & mask1) ^ (dst[4] & mask2);
    dst[5] = (src[5] & mask1) ^ (dst[5] & mask2);
    dst[6] = (src[6] & mask1) ^ (dst[6] & mask2);
    dst[7] = (src[7] & mask1) ^ (dst[7] & mask2);
  }
}

#if defined(__clang__)
#pragma GCC diagnostic pop
#endif

// is_not_zero returns one iff in != 0 and zero otherwise.
//
// WARNING: this breaks the usual convention of constant-time functions
// returning masks.
//
// (define-fun is_not_zero ((in (_ BitVec 64))) (_ BitVec 64)
//   (bvlshr (bvor in (bvsub #x0000000000000000 in)) #x000000000000003f)
// )
//
// (declare-fun x () (_ BitVec 64))
//
// (assert (and (= x #x0000000000000000) (= (is_not_zero x) #x0000000000000001)))
// (check-sat)
//
// (assert (and (not (= x #x0000000000000000)) (= (is_not_zero x) #x0000000000000000)))
// (check-sat)
//
static BN_ULONG is_not_zero(BN_ULONG in) {
  in |= (0 - in);
  in >>= BN_BITS2 - 1;
  return in;
}


// r = p * p_scalar
static void ecp_nistz256_windowed_mul(P256_POINT *r,
                                      const BN_ULONG p_scalar[P256_LIMBS],
                                      const BN_ULONG p_x[P256_LIMBS],
                                      const BN_ULONG p_y[P256_LIMBS]) {
  debug_assert_nonsecret(r != NULL);
  debug_assert_nonsecret(p_scalar != NULL);
  debug_assert_nonsecret(p_x != NULL);
  debug_assert_nonsecret(p_y != NULL);

  static const size_t kWindowSize = 5;
  static const crypto_word kMask = (1 << (5 /* kWindowSize */ + 1)) - 1;

  // A |P256_POINT| is (3 * 32) = 96 bytes, and the 64-byte alignment should
  // add no more than 63 bytes of overhead. Thus, |table| should require
  // ~1599 ((96 * 16) + 63) bytes of stack space.
  alignas(64) P256_POINT table[16];
  P256_SCALAR_BYTES p_str;
  p256_scalar_bytes_from_limbs(p_str, p_scalar);

  // table[0] is implicitly (0,0,0) (the point at infinity), therefore it is
  // not stored. All other values are actually stored with an offset of -1 in
  // table.
  P256_POINT *row = table;

  limbs_copy(row[1 - 1].X, p_x, P256_LIMBS);
  limbs_copy(row[1 - 1].Y, p_y, P256_LIMBS);
  limbs_copy(row[1 - 1].Z, ONE, P256_LIMBS);

  ecp_nistz256_point_double(&row[2 - 1], &row[1 - 1]);
  ecp_nistz256_point_add(&row[3 - 1], &row[2 - 1], &row[1 - 1]);
  ecp_nistz256_point_double(&row[4 - 1], &row[2 - 1]);
  ecp_nistz256_point_double(&row[6 - 1], &row[3 - 1]);
  ecp_nistz256_point_double(&row[8 - 1], &row[4 - 1]);
  ecp_nistz256_point_double(&row[12 - 1], &row[6 - 1]);
  ecp_nistz256_point_add(&row[5 - 1], &row[4 - 1], &row[1 - 1]);
  ecp_nistz256_point_add(&row[7 - 1], &row[6 - 1], &row[1 - 1]);
  ecp_nistz256_point_add(&row[9 - 1], &row[8 - 1], &row[1 - 1]);
  ecp_nistz256_point_add(&row[13 - 1], &row[12 - 1], &row[1 - 1]);
  ecp_nistz256_point_double(&row[14 - 1], &row[7 - 1]);
  ecp_nistz256_point_double(&row[10 - 1], &row[5 - 1]);
  ecp_nistz256_point_add(&row[15 - 1], &row[14 - 1], &row[1 - 1]);
  ecp_nistz256_point_add(&row[11 - 1], &row[10 - 1], &row[1 - 1]);
  ecp_nistz256_point_double(&row[16 - 1], &row[8 - 1]);

  BN_ULONG tmp[P256_LIMBS];
  alignas(32) P256_POINT h;
  size_t index = 255;
  crypto_word wvalue = p_str[(index - 1) / 8];
  wvalue = (wvalue >> ((index - 1) % 8)) & kMask;

  ecp_nistz256_select_w5(r, table, (int)(booth_recode_w5(wvalue) >> 1));

  while (index >= 5) {
    if (index != 255) {
      size_t off = (index - 1) / 8;

      wvalue = (crypto_word)p_str[off] | (crypto_word)p_str[off + 1] << 8;
      wvalue = (wvalue >> ((index - 1) % 8)) & kMask;

      wvalue = booth_recode_w5(wvalue);

      ecp_nistz256_select_w5(&h, table, (int)(wvalue >> 1));

      ecp_nistz256_neg(tmp, h.Y);
      copy_conditional(h.Y, tmp, (wvalue & 1));

      ecp_nistz256_point_add(r, r, &h);
    }

    index -= kWindowSize;

    ecp_nistz256_point_double(r, r);
    ecp_nistz256_point_double(r, r);
    ecp_nistz256_point_double(r, r);
    ecp_nistz256_point_double(r, r);
    ecp_nistz256_point_double(r, r);
  }

  // Final window
  wvalue = p_str[0];
  wvalue = (wvalue << 1) & kMask;

  wvalue = booth_recode_w5(wvalue);

  ecp_nistz256_select_w5(&h, table, (int)(wvalue >> 1));

  ecp_nistz256_neg(tmp, h.Y);
  copy_conditional(h.Y, tmp, wvalue & 1);

  ecp_nistz256_point_add(r, r, &h);
}

<<<<<<< HEAD
typedef union {
  P256_POINT p;
  P256_POINT_AFFINE a;
} p256_point_union_t;

static crypto_word calc_first_wvalue(size_t *index, const uint8_t p_str[33]) {
=======
static crypto_word_t calc_first_wvalue(size_t *index, const uint8_t p_str[33]) {
>>>>>>> 0f2c55cb
  static const size_t kWindowSize = 7;
  static const crypto_word kMask = (1 << (7 /* kWindowSize */ + 1)) - 1;
  *index = kWindowSize;

  crypto_word wvalue = ((crypto_word)p_str[0] << 1) & kMask;
  return booth_recode_w7(wvalue);
}

static crypto_word calc_wvalue(size_t *index, const uint8_t p_str[33]) {
  static const size_t kWindowSize = 7;
  static const crypto_word kMask = (1 << (7 /* kWindowSize */ + 1)) - 1;

  const size_t off = (*index - 1) / 8;
  crypto_word wvalue =
      (crypto_word)p_str[off] | (crypto_word)p_str[off + 1] << 8;
  wvalue = (wvalue >> ((*index - 1) % 8)) & kMask;
  *index += kWindowSize;

  return booth_recode_w7(wvalue);
}

void p256_point_mul(P256_POINT *r, const Limb p_scalar[P256_LIMBS],
                        const Limb p_x[P256_LIMBS],
                        const Limb p_y[P256_LIMBS]) {
  alignas(32) P256_POINT out;
  ecp_nistz256_windowed_mul(&out, p_scalar, p_x, p_y);

  limbs_copy(r->X, out.X, P256_LIMBS);
  limbs_copy(r->Y, out.Y, P256_LIMBS);
  limbs_copy(r->Z, out.Z, P256_LIMBS);
}

<<<<<<< HEAD
void p256_point_mul_base(P256_POINT *r, const Limb scalar[P256_LIMBS]) {
  alignas(32) p256_point_union_t t, p;

  P256_SCALAR_BYTES p_str;
  p256_scalar_bytes_from_limbs(p_str, scalar);
=======
static void ecp_nistz256_point_mul_base(const EC_GROUP *group, EC_RAW_POINT *r,
                                        const EC_SCALAR *scalar) {
  uint8_t p_str[33];
  OPENSSL_memcpy(p_str, scalar->words, 32);
  p_str[32] = 0;
>>>>>>> 0f2c55cb

  // First window
  size_t index = 0;
  crypto_word wvalue = calc_first_wvalue(&index, p_str);

<<<<<<< HEAD
  ecp_nistz256_select_w7(&p.a, ecp_nistz256_precomputed[0], (int)(wvalue >> 1));
  ecp_nistz256_neg(p.p.Z, p.p.Y);
  copy_conditional(p.p.Y, p.p.Z, wvalue & 1);
=======
  alignas(32) P256_POINT_AFFINE t;
  alignas(32) P256_POINT p;
  ecp_nistz256_select_w7(&t, ecp_nistz256_precomputed[0], wvalue >> 1);
  ecp_nistz256_neg(p.Z, t.Y);
  copy_conditional(t.Y, p.Z, wvalue & 1);
>>>>>>> 0f2c55cb

  // Convert |t| from affine to Jacobian coordinates. We set Z to zero if |t|
  // is infinity and |ONE| otherwise. |t| was computed from the table, so it
  // is infinity iff |wvalue >> 1| is zero.
  OPENSSL_memcpy(p.X, t.X, sizeof(p.X));
  OPENSSL_memcpy(p.Y, t.Y, sizeof(p.Y));
  OPENSSL_memset(p.Z, 0, sizeof(p.Z));
  copy_conditional(p.Z, ONE, is_not_zero(wvalue >> 1));

  for (int i = 1; i < 37; i++) {
    wvalue = calc_wvalue(&index, p_str);

<<<<<<< HEAD
    ecp_nistz256_select_w7(&t.a, ecp_nistz256_precomputed[i], (int)(wvalue >> 1));
=======
    ecp_nistz256_select_w7(&t, ecp_nistz256_precomputed[i], wvalue >> 1);
>>>>>>> 0f2c55cb

    alignas(32) BN_ULONG neg_Y[P256_LIMBS];
    ecp_nistz256_neg(neg_Y, t.Y);
    copy_conditional(t.Y, neg_Y, wvalue & 1);

    // Note |ecp_nistz256_point_add_affine| does not work if |p| and |t| are the
    // same non-infinity point.
    ecp_nistz256_point_add_affine(&p, &p, &t);
  }

<<<<<<< HEAD
  limbs_copy(r->X, p.p.X, P256_LIMBS);
  limbs_copy(r->Y, p.p.Y, P256_LIMBS);
  limbs_copy(r->Z, p.p.Z, P256_LIMBS);
=======
  assert(group->field.width == P256_LIMBS);
  OPENSSL_memcpy(r->X.words, p.X, P256_LIMBS * sizeof(BN_ULONG));
  OPENSSL_memcpy(r->Y.words, p.Y, P256_LIMBS * sizeof(BN_ULONG));
  OPENSSL_memcpy(r->Z.words, p.Z, P256_LIMBS * sizeof(BN_ULONG));
}

static void ecp_nistz256_points_mul_public(const EC_GROUP *group,
                                           EC_RAW_POINT *r,
                                           const EC_SCALAR *g_scalar,
                                           const EC_RAW_POINT *p_,
                                           const EC_SCALAR *p_scalar) {
  assert(p_ != NULL && p_scalar != NULL && g_scalar != NULL);

  alignas(32) P256_POINT p;
  uint8_t p_str[33];
  OPENSSL_memcpy(p_str, g_scalar->words, 32);
  p_str[32] = 0;

  // First window
  size_t index = 0;
  size_t wvalue = calc_first_wvalue(&index, p_str);

  // Convert |p| from affine to Jacobian coordinates. We set Z to zero if |p|
  // is infinity and |ONE| otherwise. |p| was computed from the table, so it
  // is infinity iff |wvalue >> 1| is zero.
  if ((wvalue >> 1) != 0) {
    OPENSSL_memcpy(p.X, &ecp_nistz256_precomputed[0][(wvalue >> 1) - 1].X,
                   sizeof(p.X));
    OPENSSL_memcpy(p.Y, &ecp_nistz256_precomputed[0][(wvalue >> 1) - 1].Y,
                   sizeof(p.Y));
    OPENSSL_memcpy(p.Z, ONE, sizeof(p.Z));
  } else {
    OPENSSL_memset(p.X, 0, sizeof(p.X));
    OPENSSL_memset(p.Y, 0, sizeof(p.Y));
    OPENSSL_memset(p.Z, 0, sizeof(p.Z));
  }

  if ((wvalue & 1) == 1) {
    ecp_nistz256_neg(p.Y, p.Y);
  }

  for (int i = 1; i < 37; i++) {
    wvalue = calc_wvalue(&index, p_str);
    if ((wvalue >> 1) == 0) {
      continue;
    }

    alignas(32) P256_POINT_AFFINE t;
    OPENSSL_memcpy(&t, &ecp_nistz256_precomputed[i][(wvalue >> 1) - 1],
                   sizeof(t));
    if ((wvalue & 1) == 1) {
      ecp_nistz256_neg(t.Y, t.Y);
    }

    // Note |ecp_nistz256_point_add_affine| does not work if |p| and |t| are
    // the same non-infinity point, so it is important that we compute the
    // |g_scalar| term before the |p_scalar| term.
    ecp_nistz256_point_add_affine(&p, &p, &t);
  }

  alignas(32) P256_POINT tmp;
  ecp_nistz256_windowed_mul(group, &tmp, p_, p_scalar);
  ecp_nistz256_point_add(&p, &p, &tmp);

  assert(group->field.width == P256_LIMBS);
  OPENSSL_memcpy(r->X.words, p.X, P256_LIMBS * sizeof(BN_ULONG));
  OPENSSL_memcpy(r->Y.words, p.Y, P256_LIMBS * sizeof(BN_ULONG));
  OPENSSL_memcpy(r->Z.words, p.Z, P256_LIMBS * sizeof(BN_ULONG));
}

static int ecp_nistz256_get_affine(const EC_GROUP *group,
                                   const EC_RAW_POINT *point, EC_FELEM *x,
                                   EC_FELEM *y) {
  if (ec_GFp_simple_is_at_infinity(group, point)) {
    OPENSSL_PUT_ERROR(EC, EC_R_POINT_AT_INFINITY);
    return 0;
  }

  BN_ULONG z_inv2[P256_LIMBS];
  assert(group->field.width == P256_LIMBS);
  ecp_nistz256_mod_inverse_sqr_mont(z_inv2, point->Z.words);

  if (x != NULL) {
    ecp_nistz256_mul_mont(x->words, z_inv2, point->X.words);
  }

  if (y != NULL) {
    ecp_nistz256_sqr_mont(z_inv2, z_inv2);                            // z^-4
    ecp_nistz256_mul_mont(y->words, point->Y.words, point->Z.words);  // y * z
    ecp_nistz256_mul_mont(y->words, y->words, z_inv2);  // y * z^-3
  }

  return 1;
}

static void ecp_nistz256_add(const EC_GROUP *group, EC_RAW_POINT *r,
                             const EC_RAW_POINT *a_, const EC_RAW_POINT *b_) {
  P256_POINT a, b;
  OPENSSL_memcpy(a.X, a_->X.words, P256_LIMBS * sizeof(BN_ULONG));
  OPENSSL_memcpy(a.Y, a_->Y.words, P256_LIMBS * sizeof(BN_ULONG));
  OPENSSL_memcpy(a.Z, a_->Z.words, P256_LIMBS * sizeof(BN_ULONG));
  OPENSSL_memcpy(b.X, b_->X.words, P256_LIMBS * sizeof(BN_ULONG));
  OPENSSL_memcpy(b.Y, b_->Y.words, P256_LIMBS * sizeof(BN_ULONG));
  OPENSSL_memcpy(b.Z, b_->Z.words, P256_LIMBS * sizeof(BN_ULONG));
  ecp_nistz256_point_add(&a, &a, &b);
  OPENSSL_memcpy(r->X.words, a.X, P256_LIMBS * sizeof(BN_ULONG));
  OPENSSL_memcpy(r->Y.words, a.Y, P256_LIMBS * sizeof(BN_ULONG));
  OPENSSL_memcpy(r->Z.words, a.Z, P256_LIMBS * sizeof(BN_ULONG));
}

static void ecp_nistz256_dbl(const EC_GROUP *group, EC_RAW_POINT *r,
                             const EC_RAW_POINT *a_) {
  P256_POINT a;
  OPENSSL_memcpy(a.X, a_->X.words, P256_LIMBS * sizeof(BN_ULONG));
  OPENSSL_memcpy(a.Y, a_->Y.words, P256_LIMBS * sizeof(BN_ULONG));
  OPENSSL_memcpy(a.Z, a_->Z.words, P256_LIMBS * sizeof(BN_ULONG));
  ecp_nistz256_point_double(&a, &a);
  OPENSSL_memcpy(r->X.words, a.X, P256_LIMBS * sizeof(BN_ULONG));
  OPENSSL_memcpy(r->Y.words, a.Y, P256_LIMBS * sizeof(BN_ULONG));
  OPENSSL_memcpy(r->Z.words, a.Z, P256_LIMBS * sizeof(BN_ULONG));
}

static void ecp_nistz256_inv0_mod_ord(const EC_GROUP *group, EC_SCALAR *out,
                                      const EC_SCALAR *in) {
  // table[i] stores a power of |in| corresponding to the matching enum value.
  enum {
    // The following indices specify the power in binary.
    i_1 = 0,
    i_10,
    i_11,
    i_101,
    i_111,
    i_1010,
    i_1111,
    i_10101,
    i_101010,
    i_101111,
    // The following indices specify 2^N-1, or N ones in a row.
    i_x6,
    i_x8,
    i_x16,
    i_x32
  };
  BN_ULONG table[15][P256_LIMBS];

  // https://briansmith.org/ecc-inversion-addition-chains-01#p256_scalar_inversion
  //
  // Even though this code path spares 12 squarings, 4.5%, and 13
  // multiplications, 25%, the overall sign operation is not that much faster,
  // not more that 2%. Most of the performance of this function comes from the
  // scalar operations.

  // Pre-calculate powers.
  OPENSSL_memcpy(table[i_1], in->words, P256_LIMBS * sizeof(BN_ULONG));

  ecp_nistz256_ord_sqr_mont(table[i_10], table[i_1], 1);

  ecp_nistz256_ord_mul_mont(table[i_11], table[i_1], table[i_10]);

  ecp_nistz256_ord_mul_mont(table[i_101], table[i_11], table[i_10]);

  ecp_nistz256_ord_mul_mont(table[i_111], table[i_101], table[i_10]);

  ecp_nistz256_ord_sqr_mont(table[i_1010], table[i_101], 1);

  ecp_nistz256_ord_mul_mont(table[i_1111], table[i_1010], table[i_101]);

  ecp_nistz256_ord_sqr_mont(table[i_10101], table[i_1010], 1);
  ecp_nistz256_ord_mul_mont(table[i_10101], table[i_10101], table[i_1]);

  ecp_nistz256_ord_sqr_mont(table[i_101010], table[i_10101], 1);

  ecp_nistz256_ord_mul_mont(table[i_101111], table[i_101010], table[i_101]);

  ecp_nistz256_ord_mul_mont(table[i_x6], table[i_101010], table[i_10101]);

  ecp_nistz256_ord_sqr_mont(table[i_x8], table[i_x6], 2);
  ecp_nistz256_ord_mul_mont(table[i_x8], table[i_x8], table[i_11]);

  ecp_nistz256_ord_sqr_mont(table[i_x16], table[i_x8], 8);
  ecp_nistz256_ord_mul_mont(table[i_x16], table[i_x16], table[i_x8]);

  ecp_nistz256_ord_sqr_mont(table[i_x32], table[i_x16], 16);
  ecp_nistz256_ord_mul_mont(table[i_x32], table[i_x32], table[i_x16]);

  // Compute |in| raised to the order-2.
  ecp_nistz256_ord_sqr_mont(out->words, table[i_x32], 64);
  ecp_nistz256_ord_mul_mont(out->words, out->words, table[i_x32]);
  static const struct {
    uint8_t p, i;
  } kChain[27] = {{32, i_x32},    {6, i_101111}, {5, i_111},    {4, i_11},
                  {5, i_1111},    {5, i_10101},  {4, i_101},    {3, i_101},
                  {3, i_101},     {5, i_111},    {9, i_101111}, {6, i_1111},
                  {2, i_1},       {5, i_1},      {6, i_1111},   {5, i_111},
                  {4, i_111},     {5, i_111},    {5, i_101},    {3, i_11},
                  {10, i_101111}, {2, i_11},     {5, i_11},     {5, i_11},
                  {3, i_1},       {7, i_10101},  {6, i_1111}};
  for (size_t i = 0; i < OPENSSL_ARRAY_SIZE(kChain); i++) {
    ecp_nistz256_ord_sqr_mont(out->words, out->words, kChain[i].p);
    ecp_nistz256_ord_mul_mont(out->words, out->words, table[kChain[i].i]);
  }
}

static int ecp_nistz256_scalar_to_montgomery_inv_vartime(const EC_GROUP *group,
                                                 EC_SCALAR *out,
                                                 const EC_SCALAR *in) {
#if defined(OPENSSL_X86_64)
  if (!CRYPTO_is_AVX_capable()) {
    // No AVX support; fallback to generic code.
    return ec_simple_scalar_to_montgomery_inv_vartime(group, out, in);
  }
#endif

  assert(group->order.width == P256_LIMBS);
  if (!beeu_mod_inverse_vartime(out->words, in->words, group->order.d)) {
    return 0;
  }

  // The result should be returned in the Montgomery domain.
  ec_scalar_to_montgomery(group, out, out);
  return 1;
}

static int ecp_nistz256_cmp_x_coordinate(const EC_GROUP *group,
                                         const EC_RAW_POINT *p,
                                         const EC_SCALAR *r) {
  if (ec_GFp_simple_is_at_infinity(group, p)) {
    return 0;
  }

  assert(group->order.width == P256_LIMBS);
  assert(group->field.width == P256_LIMBS);

  // We wish to compare X/Z^2 with r. This is equivalent to comparing X with
  // r*Z^2. Note that X and Z are represented in Montgomery form, while r is
  // not.
  BN_ULONG r_Z2[P256_LIMBS], Z2_mont[P256_LIMBS], X[P256_LIMBS];
  ecp_nistz256_mul_mont(Z2_mont, p->Z.words, p->Z.words);
  ecp_nistz256_mul_mont(r_Z2, r->words, Z2_mont);
  ecp_nistz256_from_mont(X, p->X.words);

  if (OPENSSL_memcmp(r_Z2, X, sizeof(r_Z2)) == 0) {
    return 1;
  }

  // During signing the x coefficient is reduced modulo the group order.
  // Therefore there is a small possibility, less than 1/2^128, that group_order
  // < p.x < P. in that case we need not only to compare against |r| but also to
  // compare against r+group_order.
  if (bn_less_than_words(r->words, group->field_minus_order.words,
                         P256_LIMBS)) {
    // We can ignore the carry because: r + group_order < p < 2^256.
    bn_add_words(r_Z2, r->words, group->order.d, P256_LIMBS);
    ecp_nistz256_mul_mont(r_Z2, r_Z2, Z2_mont);
    if (OPENSSL_memcmp(r_Z2, X, sizeof(r_Z2)) == 0) {
      return 1;
    }
  }

  return 0;
}

DEFINE_METHOD_FUNCTION(EC_METHOD, EC_GFp_nistz256_method) {
  out->group_init = ec_GFp_mont_group_init;
  out->group_finish = ec_GFp_mont_group_finish;
  out->group_set_curve = ec_GFp_mont_group_set_curve;
  out->point_get_affine_coordinates = ecp_nistz256_get_affine;
  out->add = ecp_nistz256_add;
  out->dbl = ecp_nistz256_dbl;
  out->mul = ecp_nistz256_point_mul;
  out->mul_base = ecp_nistz256_point_mul_base;
  out->mul_public = ecp_nistz256_points_mul_public;
  out->felem_mul = ec_GFp_mont_felem_mul;
  out->felem_sqr = ec_GFp_mont_felem_sqr;
  out->felem_to_bytes = ec_GFp_mont_felem_to_bytes;
  out->felem_from_bytes = ec_GFp_mont_felem_from_bytes;
  out->scalar_inv0_montgomery = ecp_nistz256_inv0_mod_ord;
  out->scalar_to_montgomery_inv_vartime =
      ecp_nistz256_scalar_to_montgomery_inv_vartime;
  out->cmp_x_coordinate = ecp_nistz256_cmp_x_coordinate;
>>>>>>> 0f2c55cb
}

#endif /* defined(OPENSSL_USE_NISTZ256) */<|MERGE_RESOLUTION|>--- conflicted
+++ resolved
@@ -210,16 +210,7 @@
   ecp_nistz256_point_add(r, r, &h);
 }
 
-<<<<<<< HEAD
-typedef union {
-  P256_POINT p;
-  P256_POINT_AFFINE a;
-} p256_point_union_t;
-
 static crypto_word calc_first_wvalue(size_t *index, const uint8_t p_str[33]) {
-=======
-static crypto_word_t calc_first_wvalue(size_t *index, const uint8_t p_str[33]) {
->>>>>>> 0f2c55cb
   static const size_t kWindowSize = 7;
   static const crypto_word kMask = (1 << (7 /* kWindowSize */ + 1)) - 1;
   *index = kWindowSize;
@@ -252,52 +243,32 @@
   limbs_copy(r->Z, out.Z, P256_LIMBS);
 }
 
-<<<<<<< HEAD
 void p256_point_mul_base(P256_POINT *r, const Limb scalar[P256_LIMBS]) {
-  alignas(32) p256_point_union_t t, p;
-
   P256_SCALAR_BYTES p_str;
   p256_scalar_bytes_from_limbs(p_str, scalar);
-=======
-static void ecp_nistz256_point_mul_base(const EC_GROUP *group, EC_RAW_POINT *r,
-                                        const EC_SCALAR *scalar) {
-  uint8_t p_str[33];
-  OPENSSL_memcpy(p_str, scalar->words, 32);
-  p_str[32] = 0;
->>>>>>> 0f2c55cb
 
   // First window
   size_t index = 0;
   crypto_word wvalue = calc_first_wvalue(&index, p_str);
 
-<<<<<<< HEAD
-  ecp_nistz256_select_w7(&p.a, ecp_nistz256_precomputed[0], (int)(wvalue >> 1));
-  ecp_nistz256_neg(p.p.Z, p.p.Y);
-  copy_conditional(p.p.Y, p.p.Z, wvalue & 1);
-=======
   alignas(32) P256_POINT_AFFINE t;
   alignas(32) P256_POINT p;
-  ecp_nistz256_select_w7(&t, ecp_nistz256_precomputed[0], wvalue >> 1);
+  ecp_nistz256_select_w7(&t, ecp_nistz256_precomputed[0], (int)(wvalue >> 1));
   ecp_nistz256_neg(p.Z, t.Y);
   copy_conditional(t.Y, p.Z, wvalue & 1);
->>>>>>> 0f2c55cb
 
   // Convert |t| from affine to Jacobian coordinates. We set Z to zero if |t|
   // is infinity and |ONE| otherwise. |t| was computed from the table, so it
   // is infinity iff |wvalue >> 1| is zero.
-  OPENSSL_memcpy(p.X, t.X, sizeof(p.X));
-  OPENSSL_memcpy(p.Y, t.Y, sizeof(p.Y));
-  OPENSSL_memset(p.Z, 0, sizeof(p.Z));
+  limbs_copy(p.X, t.X, P256_LIMBS);
+  limbs_copy(p.Y, t.Y, P256_LIMBS);
+  limbs_zero(p.Z, P256_LIMBS);
   copy_conditional(p.Z, ONE, is_not_zero(wvalue >> 1));
 
   for (int i = 1; i < 37; i++) {
     wvalue = calc_wvalue(&index, p_str);
 
-<<<<<<< HEAD
-    ecp_nistz256_select_w7(&t.a, ecp_nistz256_precomputed[i], (int)(wvalue >> 1));
-=======
-    ecp_nistz256_select_w7(&t, ecp_nistz256_precomputed[i], wvalue >> 1);
->>>>>>> 0f2c55cb
+    ecp_nistz256_select_w7(&t, ecp_nistz256_precomputed[i], (int)(wvalue >> 1));
 
     alignas(32) BN_ULONG neg_Y[P256_LIMBS];
     ecp_nistz256_neg(neg_Y, t.Y);
@@ -308,292 +279,9 @@
     ecp_nistz256_point_add_affine(&p, &p, &t);
   }
 
-<<<<<<< HEAD
-  limbs_copy(r->X, p.p.X, P256_LIMBS);
-  limbs_copy(r->Y, p.p.Y, P256_LIMBS);
-  limbs_copy(r->Z, p.p.Z, P256_LIMBS);
-=======
-  assert(group->field.width == P256_LIMBS);
-  OPENSSL_memcpy(r->X.words, p.X, P256_LIMBS * sizeof(BN_ULONG));
-  OPENSSL_memcpy(r->Y.words, p.Y, P256_LIMBS * sizeof(BN_ULONG));
-  OPENSSL_memcpy(r->Z.words, p.Z, P256_LIMBS * sizeof(BN_ULONG));
-}
-
-static void ecp_nistz256_points_mul_public(const EC_GROUP *group,
-                                           EC_RAW_POINT *r,
-                                           const EC_SCALAR *g_scalar,
-                                           const EC_RAW_POINT *p_,
-                                           const EC_SCALAR *p_scalar) {
-  assert(p_ != NULL && p_scalar != NULL && g_scalar != NULL);
-
-  alignas(32) P256_POINT p;
-  uint8_t p_str[33];
-  OPENSSL_memcpy(p_str, g_scalar->words, 32);
-  p_str[32] = 0;
-
-  // First window
-  size_t index = 0;
-  size_t wvalue = calc_first_wvalue(&index, p_str);
-
-  // Convert |p| from affine to Jacobian coordinates. We set Z to zero if |p|
-  // is infinity and |ONE| otherwise. |p| was computed from the table, so it
-  // is infinity iff |wvalue >> 1| is zero.
-  if ((wvalue >> 1) != 0) {
-    OPENSSL_memcpy(p.X, &ecp_nistz256_precomputed[0][(wvalue >> 1) - 1].X,
-                   sizeof(p.X));
-    OPENSSL_memcpy(p.Y, &ecp_nistz256_precomputed[0][(wvalue >> 1) - 1].Y,
-                   sizeof(p.Y));
-    OPENSSL_memcpy(p.Z, ONE, sizeof(p.Z));
-  } else {
-    OPENSSL_memset(p.X, 0, sizeof(p.X));
-    OPENSSL_memset(p.Y, 0, sizeof(p.Y));
-    OPENSSL_memset(p.Z, 0, sizeof(p.Z));
-  }
-
-  if ((wvalue & 1) == 1) {
-    ecp_nistz256_neg(p.Y, p.Y);
-  }
-
-  for (int i = 1; i < 37; i++) {
-    wvalue = calc_wvalue(&index, p_str);
-    if ((wvalue >> 1) == 0) {
-      continue;
-    }
-
-    alignas(32) P256_POINT_AFFINE t;
-    OPENSSL_memcpy(&t, &ecp_nistz256_precomputed[i][(wvalue >> 1) - 1],
-                   sizeof(t));
-    if ((wvalue & 1) == 1) {
-      ecp_nistz256_neg(t.Y, t.Y);
-    }
-
-    // Note |ecp_nistz256_point_add_affine| does not work if |p| and |t| are
-    // the same non-infinity point, so it is important that we compute the
-    // |g_scalar| term before the |p_scalar| term.
-    ecp_nistz256_point_add_affine(&p, &p, &t);
-  }
-
-  alignas(32) P256_POINT tmp;
-  ecp_nistz256_windowed_mul(group, &tmp, p_, p_scalar);
-  ecp_nistz256_point_add(&p, &p, &tmp);
-
-  assert(group->field.width == P256_LIMBS);
-  OPENSSL_memcpy(r->X.words, p.X, P256_LIMBS * sizeof(BN_ULONG));
-  OPENSSL_memcpy(r->Y.words, p.Y, P256_LIMBS * sizeof(BN_ULONG));
-  OPENSSL_memcpy(r->Z.words, p.Z, P256_LIMBS * sizeof(BN_ULONG));
-}
-
-static int ecp_nistz256_get_affine(const EC_GROUP *group,
-                                   const EC_RAW_POINT *point, EC_FELEM *x,
-                                   EC_FELEM *y) {
-  if (ec_GFp_simple_is_at_infinity(group, point)) {
-    OPENSSL_PUT_ERROR(EC, EC_R_POINT_AT_INFINITY);
-    return 0;
-  }
-
-  BN_ULONG z_inv2[P256_LIMBS];
-  assert(group->field.width == P256_LIMBS);
-  ecp_nistz256_mod_inverse_sqr_mont(z_inv2, point->Z.words);
-
-  if (x != NULL) {
-    ecp_nistz256_mul_mont(x->words, z_inv2, point->X.words);
-  }
-
-  if (y != NULL) {
-    ecp_nistz256_sqr_mont(z_inv2, z_inv2);                            // z^-4
-    ecp_nistz256_mul_mont(y->words, point->Y.words, point->Z.words);  // y * z
-    ecp_nistz256_mul_mont(y->words, y->words, z_inv2);  // y * z^-3
-  }
-
-  return 1;
-}
-
-static void ecp_nistz256_add(const EC_GROUP *group, EC_RAW_POINT *r,
-                             const EC_RAW_POINT *a_, const EC_RAW_POINT *b_) {
-  P256_POINT a, b;
-  OPENSSL_memcpy(a.X, a_->X.words, P256_LIMBS * sizeof(BN_ULONG));
-  OPENSSL_memcpy(a.Y, a_->Y.words, P256_LIMBS * sizeof(BN_ULONG));
-  OPENSSL_memcpy(a.Z, a_->Z.words, P256_LIMBS * sizeof(BN_ULONG));
-  OPENSSL_memcpy(b.X, b_->X.words, P256_LIMBS * sizeof(BN_ULONG));
-  OPENSSL_memcpy(b.Y, b_->Y.words, P256_LIMBS * sizeof(BN_ULONG));
-  OPENSSL_memcpy(b.Z, b_->Z.words, P256_LIMBS * sizeof(BN_ULONG));
-  ecp_nistz256_point_add(&a, &a, &b);
-  OPENSSL_memcpy(r->X.words, a.X, P256_LIMBS * sizeof(BN_ULONG));
-  OPENSSL_memcpy(r->Y.words, a.Y, P256_LIMBS * sizeof(BN_ULONG));
-  OPENSSL_memcpy(r->Z.words, a.Z, P256_LIMBS * sizeof(BN_ULONG));
-}
-
-static void ecp_nistz256_dbl(const EC_GROUP *group, EC_RAW_POINT *r,
-                             const EC_RAW_POINT *a_) {
-  P256_POINT a;
-  OPENSSL_memcpy(a.X, a_->X.words, P256_LIMBS * sizeof(BN_ULONG));
-  OPENSSL_memcpy(a.Y, a_->Y.words, P256_LIMBS * sizeof(BN_ULONG));
-  OPENSSL_memcpy(a.Z, a_->Z.words, P256_LIMBS * sizeof(BN_ULONG));
-  ecp_nistz256_point_double(&a, &a);
-  OPENSSL_memcpy(r->X.words, a.X, P256_LIMBS * sizeof(BN_ULONG));
-  OPENSSL_memcpy(r->Y.words, a.Y, P256_LIMBS * sizeof(BN_ULONG));
-  OPENSSL_memcpy(r->Z.words, a.Z, P256_LIMBS * sizeof(BN_ULONG));
-}
-
-static void ecp_nistz256_inv0_mod_ord(const EC_GROUP *group, EC_SCALAR *out,
-                                      const EC_SCALAR *in) {
-  // table[i] stores a power of |in| corresponding to the matching enum value.
-  enum {
-    // The following indices specify the power in binary.
-    i_1 = 0,
-    i_10,
-    i_11,
-    i_101,
-    i_111,
-    i_1010,
-    i_1111,
-    i_10101,
-    i_101010,
-    i_101111,
-    // The following indices specify 2^N-1, or N ones in a row.
-    i_x6,
-    i_x8,
-    i_x16,
-    i_x32
-  };
-  BN_ULONG table[15][P256_LIMBS];
-
-  // https://briansmith.org/ecc-inversion-addition-chains-01#p256_scalar_inversion
-  //
-  // Even though this code path spares 12 squarings, 4.5%, and 13
-  // multiplications, 25%, the overall sign operation is not that much faster,
-  // not more that 2%. Most of the performance of this function comes from the
-  // scalar operations.
-
-  // Pre-calculate powers.
-  OPENSSL_memcpy(table[i_1], in->words, P256_LIMBS * sizeof(BN_ULONG));
-
-  ecp_nistz256_ord_sqr_mont(table[i_10], table[i_1], 1);
-
-  ecp_nistz256_ord_mul_mont(table[i_11], table[i_1], table[i_10]);
-
-  ecp_nistz256_ord_mul_mont(table[i_101], table[i_11], table[i_10]);
-
-  ecp_nistz256_ord_mul_mont(table[i_111], table[i_101], table[i_10]);
-
-  ecp_nistz256_ord_sqr_mont(table[i_1010], table[i_101], 1);
-
-  ecp_nistz256_ord_mul_mont(table[i_1111], table[i_1010], table[i_101]);
-
-  ecp_nistz256_ord_sqr_mont(table[i_10101], table[i_1010], 1);
-  ecp_nistz256_ord_mul_mont(table[i_10101], table[i_10101], table[i_1]);
-
-  ecp_nistz256_ord_sqr_mont(table[i_101010], table[i_10101], 1);
-
-  ecp_nistz256_ord_mul_mont(table[i_101111], table[i_101010], table[i_101]);
-
-  ecp_nistz256_ord_mul_mont(table[i_x6], table[i_101010], table[i_10101]);
-
-  ecp_nistz256_ord_sqr_mont(table[i_x8], table[i_x6], 2);
-  ecp_nistz256_ord_mul_mont(table[i_x8], table[i_x8], table[i_11]);
-
-  ecp_nistz256_ord_sqr_mont(table[i_x16], table[i_x8], 8);
-  ecp_nistz256_ord_mul_mont(table[i_x16], table[i_x16], table[i_x8]);
-
-  ecp_nistz256_ord_sqr_mont(table[i_x32], table[i_x16], 16);
-  ecp_nistz256_ord_mul_mont(table[i_x32], table[i_x32], table[i_x16]);
-
-  // Compute |in| raised to the order-2.
-  ecp_nistz256_ord_sqr_mont(out->words, table[i_x32], 64);
-  ecp_nistz256_ord_mul_mont(out->words, out->words, table[i_x32]);
-  static const struct {
-    uint8_t p, i;
-  } kChain[27] = {{32, i_x32},    {6, i_101111}, {5, i_111},    {4, i_11},
-                  {5, i_1111},    {5, i_10101},  {4, i_101},    {3, i_101},
-                  {3, i_101},     {5, i_111},    {9, i_101111}, {6, i_1111},
-                  {2, i_1},       {5, i_1},      {6, i_1111},   {5, i_111},
-                  {4, i_111},     {5, i_111},    {5, i_101},    {3, i_11},
-                  {10, i_101111}, {2, i_11},     {5, i_11},     {5, i_11},
-                  {3, i_1},       {7, i_10101},  {6, i_1111}};
-  for (size_t i = 0; i < OPENSSL_ARRAY_SIZE(kChain); i++) {
-    ecp_nistz256_ord_sqr_mont(out->words, out->words, kChain[i].p);
-    ecp_nistz256_ord_mul_mont(out->words, out->words, table[kChain[i].i]);
-  }
-}
-
-static int ecp_nistz256_scalar_to_montgomery_inv_vartime(const EC_GROUP *group,
-                                                 EC_SCALAR *out,
-                                                 const EC_SCALAR *in) {
-#if defined(OPENSSL_X86_64)
-  if (!CRYPTO_is_AVX_capable()) {
-    // No AVX support; fallback to generic code.
-    return ec_simple_scalar_to_montgomery_inv_vartime(group, out, in);
-  }
-#endif
-
-  assert(group->order.width == P256_LIMBS);
-  if (!beeu_mod_inverse_vartime(out->words, in->words, group->order.d)) {
-    return 0;
-  }
-
-  // The result should be returned in the Montgomery domain.
-  ec_scalar_to_montgomery(group, out, out);
-  return 1;
-}
-
-static int ecp_nistz256_cmp_x_coordinate(const EC_GROUP *group,
-                                         const EC_RAW_POINT *p,
-                                         const EC_SCALAR *r) {
-  if (ec_GFp_simple_is_at_infinity(group, p)) {
-    return 0;
-  }
-
-  assert(group->order.width == P256_LIMBS);
-  assert(group->field.width == P256_LIMBS);
-
-  // We wish to compare X/Z^2 with r. This is equivalent to comparing X with
-  // r*Z^2. Note that X and Z are represented in Montgomery form, while r is
-  // not.
-  BN_ULONG r_Z2[P256_LIMBS], Z2_mont[P256_LIMBS], X[P256_LIMBS];
-  ecp_nistz256_mul_mont(Z2_mont, p->Z.words, p->Z.words);
-  ecp_nistz256_mul_mont(r_Z2, r->words, Z2_mont);
-  ecp_nistz256_from_mont(X, p->X.words);
-
-  if (OPENSSL_memcmp(r_Z2, X, sizeof(r_Z2)) == 0) {
-    return 1;
-  }
-
-  // During signing the x coefficient is reduced modulo the group order.
-  // Therefore there is a small possibility, less than 1/2^128, that group_order
-  // < p.x < P. in that case we need not only to compare against |r| but also to
-  // compare against r+group_order.
-  if (bn_less_than_words(r->words, group->field_minus_order.words,
-                         P256_LIMBS)) {
-    // We can ignore the carry because: r + group_order < p < 2^256.
-    bn_add_words(r_Z2, r->words, group->order.d, P256_LIMBS);
-    ecp_nistz256_mul_mont(r_Z2, r_Z2, Z2_mont);
-    if (OPENSSL_memcmp(r_Z2, X, sizeof(r_Z2)) == 0) {
-      return 1;
-    }
-  }
-
-  return 0;
-}
-
-DEFINE_METHOD_FUNCTION(EC_METHOD, EC_GFp_nistz256_method) {
-  out->group_init = ec_GFp_mont_group_init;
-  out->group_finish = ec_GFp_mont_group_finish;
-  out->group_set_curve = ec_GFp_mont_group_set_curve;
-  out->point_get_affine_coordinates = ecp_nistz256_get_affine;
-  out->add = ecp_nistz256_add;
-  out->dbl = ecp_nistz256_dbl;
-  out->mul = ecp_nistz256_point_mul;
-  out->mul_base = ecp_nistz256_point_mul_base;
-  out->mul_public = ecp_nistz256_points_mul_public;
-  out->felem_mul = ec_GFp_mont_felem_mul;
-  out->felem_sqr = ec_GFp_mont_felem_sqr;
-  out->felem_to_bytes = ec_GFp_mont_felem_to_bytes;
-  out->felem_from_bytes = ec_GFp_mont_felem_from_bytes;
-  out->scalar_inv0_montgomery = ecp_nistz256_inv0_mod_ord;
-  out->scalar_to_montgomery_inv_vartime =
-      ecp_nistz256_scalar_to_montgomery_inv_vartime;
-  out->cmp_x_coordinate = ecp_nistz256_cmp_x_coordinate;
->>>>>>> 0f2c55cb
+  limbs_copy(r->X, p.X, P256_LIMBS);
+  limbs_copy(r->Y, p.Y, P256_LIMBS);
+  limbs_copy(r->Z, p.Z, P256_LIMBS);
 }
 
 #endif /* defined(OPENSSL_USE_NISTZ256) */