--- conflicted
+++ resolved
@@ -125,121 +125,6 @@
 	ret
 .size	ecp_nistz256_sqr_mont,.-ecp_nistz256_sqr_mont
 
-<<<<<<< HEAD
-=======
-// void	ecp_nistz256_div_by_2(BN_ULONG x0[4],const BN_ULONG x1[4]);
-.globl	ecp_nistz256_div_by_2
-.type	ecp_nistz256_div_by_2,%function
-.align	4
-ecp_nistz256_div_by_2:
-	AARCH64_SIGN_LINK_REGISTER
-	stp	x29,x30,[sp,#-16]!
-	add	x29,sp,#0
-
-	ldp	$acc0,$acc1,[$ap]
-	ldp	$acc2,$acc3,[$ap,#16]
-	adrp	$poly3,:pg_hi21:.Lpoly
-	add	$poly3,$poly3,:lo12:.Lpoly
-	ldr	$poly1,[$poly3,#8]
-	ldr	$poly3,[$poly3,#24]
-
-	bl	__ecp_nistz256_div_by_2
-
-	ldp	x29,x30,[sp],#16
-	AARCH64_VALIDATE_LINK_REGISTER
-	ret
-.size	ecp_nistz256_div_by_2,.-ecp_nistz256_div_by_2
-
-// void	ecp_nistz256_mul_by_2(BN_ULONG x0[4],const BN_ULONG x1[4]);
-.globl	ecp_nistz256_mul_by_2
-.type	ecp_nistz256_mul_by_2,%function
-.align	4
-ecp_nistz256_mul_by_2:
-	AARCH64_SIGN_LINK_REGISTER
-	stp	x29,x30,[sp,#-16]!
-	add	x29,sp,#0
-
-	ldp	$acc0,$acc1,[$ap]
-	ldp	$acc2,$acc3,[$ap,#16]
-	adrp	$poly3,:pg_hi21:.Lpoly
-	add	$poly3,$poly3,:lo12:.Lpoly
-	ldr	$poly1,[$poly3,#8]
-	ldr	$poly3,[$poly3,#24]
-	mov	$t0,$acc0
-	mov	$t1,$acc1
-	mov	$t2,$acc2
-	mov	$t3,$acc3
-
-	bl	__ecp_nistz256_add_to	// ret = a+a	// 2*a
-
-	ldp	x29,x30,[sp],#16
-	AARCH64_VALIDATE_LINK_REGISTER
-	ret
-.size	ecp_nistz256_mul_by_2,.-ecp_nistz256_mul_by_2
-
-// void	ecp_nistz256_mul_by_3(BN_ULONG x0[4],const BN_ULONG x1[4]);
-.globl	ecp_nistz256_mul_by_3
-.type	ecp_nistz256_mul_by_3,%function
-.align	4
-ecp_nistz256_mul_by_3:
-	AARCH64_SIGN_LINK_REGISTER
-	stp	x29,x30,[sp,#-16]!
-	add	x29,sp,#0
-
-	ldp	$acc0,$acc1,[$ap]
-	ldp	$acc2,$acc3,[$ap,#16]
-	adrp	$poly3,:pg_hi21:.Lpoly
-	add	$poly3,$poly3,:lo12:.Lpoly
-	ldr	$poly1,[$poly3,#8]
-	ldr	$poly3,[$poly3,#24]
-	mov	$t0,$acc0
-	mov	$t1,$acc1
-	mov	$t2,$acc2
-	mov	$t3,$acc3
-	mov	$a0,$acc0
-	mov	$a1,$acc1
-	mov	$a2,$acc2
-	mov	$a3,$acc3
-
-	bl	__ecp_nistz256_add_to	// ret = a+a	// 2*a
-
-	mov	$t0,$a0
-	mov	$t1,$a1
-	mov	$t2,$a2
-	mov	$t3,$a3
-
-	bl	__ecp_nistz256_add_to	// ret += a	// 2*a+a=3*a
-
-	ldp	x29,x30,[sp],#16
-	AARCH64_VALIDATE_LINK_REGISTER
-	ret
-.size	ecp_nistz256_mul_by_3,.-ecp_nistz256_mul_by_3
-
-// void	ecp_nistz256_sub(BN_ULONG x0[4],const BN_ULONG x1[4],
-//				        const BN_ULONG x2[4]);
-.globl	ecp_nistz256_sub
-.type	ecp_nistz256_sub,%function
-.align	4
-ecp_nistz256_sub:
-	AARCH64_SIGN_LINK_REGISTER
-	stp	x29,x30,[sp,#-16]!
-	add	x29,sp,#0
-
-	ldp	$acc0,$acc1,[$ap]
-	ldp	$acc2,$acc3,[$ap,#16]
-	adrp	$poly3,:pg_hi21:.Lpoly
-	add	$poly3,$poly3,:lo12:.Lpoly
-	ldr	$poly1,[$poly3,#8]
-	ldr	$poly3,[$poly3,#24]
-
-	bl	__ecp_nistz256_sub_from
-
-	ldp	x29,x30,[sp],#16
-	AARCH64_VALIDATE_LINK_REGISTER
-	ret
-.size	ecp_nistz256_sub,.-ecp_nistz256_sub
-
->>>>>>> e18ba272
 // void	ecp_nistz256_neg(BN_ULONG x0[4],const BN_ULONG x1[4]);
 .globl	ecp_nistz256_neg
 .type	ecp_nistz256_neg,%function
