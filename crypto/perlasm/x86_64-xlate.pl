--- conflicted
+++ resolved
@@ -1521,20 +1521,9 @@
         die "unknown target: $flavour";
     }
     print <<___;
-<<<<<<< HEAD
-#if defined(__has_feature)
-#if __has_feature(memory_sanitizer) && !defined(OPENSSL_NO_ASM)
-#define OPENSSL_NO_ASM
-#endif
-#endif
-
-#if defined(__x86_64__) && !defined(OPENSSL_NO_ASM) && $target
-#include "ring_core_generated/prefix_symbols_asm.h"
-=======
-#include <openssl/asm_base.h>
+#include <ring-core/asm_base.h>
 
 #if !defined(OPENSSL_NO_ASM) && defined(OPENSSL_X86_64) && $target
->>>>>>> a905bbb5
 ___
 }
 
